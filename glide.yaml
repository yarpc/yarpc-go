--- conflicted
+++ resolved
@@ -17,15 +17,10 @@
   subpackages:
   - gomock
 - package: github.com/uber/tchannel-go
-<<<<<<< HEAD
-  version: dev
-- package: github.com/crossdock/crossdock-go
-- package: google.golang.org/grpc
-  version: ^1.0.0
-=======
   version: ^1.2
 - package: github.com/opentracing/opentracing-go
   version: ~0.9
 - package: github.com/crossdock/crossdock-go
   version: master
->>>>>>> db7e54c9
+- package: google.golang.org/grpc
+  version: ^1.0.0