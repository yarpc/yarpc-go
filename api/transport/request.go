// Copyright (c) 2017 Uber Technologies, Inc.
//
// Permission is hereby granted, free of charge, to any person obtaining a copy
// of this software and associated documentation files (the "Software"), to deal
// in the Software without restriction, including without limitation the rights
// to use, copy, modify, merge, publish, distribute, sublicense, and/or sell
// copies of the Software, and to permit persons to whom the Software is
// furnished to do so, subject to the following conditions:
//
// The above copyright notice and this permission notice shall be included in
// all copies or substantial portions of the Software.
//
// THE SOFTWARE IS PROVIDED "AS IS", WITHOUT WARRANTY OF ANY KIND, EXPRESS OR
// IMPLIED, INCLUDING BUT NOT LIMITED TO THE WARRANTIES OF MERCHANTABILITY,
// FITNESS FOR A PARTICULAR PURPOSE AND NONINFRINGEMENT. IN NO EVENT SHALL THE
// AUTHORS OR COPYRIGHT HOLDERS BE LIABLE FOR ANY CLAIM, DAMAGES OR OTHER
// LIABILITY, WHETHER IN AN ACTION OF CONTRACT, TORT OR OTHERWISE, ARISING FROM,
// OUT OF OR IN CONNECTION WITH THE SOFTWARE OR THE USE OR OTHER DEALINGS IN
// THE SOFTWARE.

package transport

import (
	"io"
	"strings"

<<<<<<< HEAD
	"go.uber.org/yarpc/api/yarpcerrors"

=======
	"go.uber.org/yarpc/internal/errors"
>>>>>>> 1aea7839
	"go.uber.org/zap/zapcore"
)

// Request is the low level request representation.
type Request struct {
	// Name of the service making the request.
	Caller string

	// Name of the service to which the request is being made.
	// The service refers to the canonical traffic group for the service.
	Service string

	// Name of the encoding used for the request body.
	Encoding Encoding

	// Name of the procedure being called.
	Procedure string

	// Headers for the request.
	Headers Headers

	// ShardKey is an opaque string that is meaningful to the destined service
	// for how to relay a request within a cluster to the shard that owns the
	// key.
	ShardKey string

	// RoutingKey refers to a traffic group for the destined service, and when
	// present may override the service name for purposes of routing.
	RoutingKey string

	// RoutingDelegate refers to the traffic group for a service that proxies
	// for the destined service for routing purposes. The routing delegate may
	// override the routing key and service.
	RoutingDelegate string

	// Request payload.
	Body io.Reader
}

// MarshalLogObject implements zap.ObjectMarshaler.
func (r *Request) MarshalLogObject(enc zapcore.ObjectEncoder) error {
	// TODO (#788): Include headers once we can omit PII.
	enc.AddString("caller", r.Caller)
	enc.AddString("service", r.Service)
	enc.AddString("encoding", string(r.Encoding))
	enc.AddString("procedure", r.Procedure)
	enc.AddString("shardKey", r.ShardKey)
	enc.AddString("routingKey", r.RoutingKey)
	enc.AddString("routingDelegate", r.RoutingDelegate)
	return nil
}

// Encoding represents an encoding format for requests.
type Encoding string

// ValidateRequest validates the given request. An error is returned if the
// request is invalid.
//
// Inbound transport implementations may use this to validate requests before
// handling them. Outbound implementations don't need to validate requests;
// they are always validated before the outbound is called.
func ValidateRequest(req *Request) error {
	var missingParams []string
	if req.Service == "" {
		missingParams = append(missingParams, "service")
	}
	if req.Procedure == "" {
		missingParams = append(missingParams, "procedure")
	}
	if req.Caller == "" {
		missingParams = append(missingParams, "caller")
	}
	if req.Encoding == "" {
		missingParams = append(missingParams, "encoding")
	}
	if len(missingParams) > 0 {
		return yarpcerrors.InvalidArgumentErrorf("missing %s", strings.Join(missingParams, ","))
	}
	return nil
}<|MERGE_RESOLUTION|>--- conflicted
+++ resolved
@@ -24,12 +24,7 @@
 	"io"
 	"strings"
 
-<<<<<<< HEAD
 	"go.uber.org/yarpc/api/yarpcerrors"
-
-=======
-	"go.uber.org/yarpc/internal/errors"
->>>>>>> 1aea7839
 	"go.uber.org/zap/zapcore"
 )
 
