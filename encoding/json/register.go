--- conflicted
+++ resolved
@@ -61,7 +61,6 @@
 			HandlerSpec: transport.NewUnaryHandlerSpec(
 				wrapUnaryHandler(name, handler),
 			),
-<<<<<<< HEAD
 		},
 	}
 }
@@ -78,8 +77,6 @@
 			Procedure: name,
 			HandlerSpec: transport.NewOnewayHandlerSpec(
 				wrapOnewayHandler(name, handler)),
-=======
->>>>>>> a0f2abf9
 		},
 	}
 }
@@ -91,7 +88,6 @@
 	return newJSONHandler(reqBodyType, handler)
 }
 
-<<<<<<< HEAD
 // wrapOnewayHandler takes a valid JSON handler function and converts it into a
 // transport.OnewayHandler.
 func wrapOnewayHandler(name string, handler interface{}) transport.OnewayHandler {
@@ -99,8 +95,6 @@
 	return newJSONHandler(reqBodyType, handler)
 }
 
-=======
->>>>>>> a0f2abf9
 func newJSONHandler(reqBodyType reflect.Type, handler interface{}) jsonHandler {
 	var r requestReader
 	if reqBodyType == _interfaceEmptyType {
@@ -118,21 +112,12 @@
 	}
 }
 
-<<<<<<< HEAD
 // verifyUnarySignature verifies that the given type matches what we expect from
 // JSON unary handlers and returns the request type.
-=======
-// verifyUnarySignature verifies that the given type matches what we expect
-// from JSON unary handlers and returns the request and response types.
->>>>>>> a0f2abf9
-//
-// Returns the request type.
 func verifyUnarySignature(n string, t reflect.Type) reflect.Type {
 	reqBodyType := verifyInputSignature(n, t)
 
 	if t.NumOut() != 3 {
-<<<<<<< HEAD
-=======
 		panic(fmt.Sprintf(
 			"expected handler for %q to have 3 results but it had %v",
 			n, t.NumOut(),
@@ -168,79 +153,36 @@
 	return reqBodyType
 }
 
+// verifyOnewaySignature verifies that the given type matches what we expect
+// from oneway JSON handlers.
+//
+// Returns the request type.
+func verifyOnewaySignature(n string, t reflect.Type) reflect.Type {
+	reqBodyType := verifyInputSignature(n, t)
+
+	if t.NumOut() != 1 {
+		panic(fmt.Sprintf(
+			"expected handler for %q to have 1 result but it had %v",
+			n, t.NumOut(),
+		))
+	}
+
+	if t.Out(0) != _errorType {
+		panic(fmt.Sprintf(
+			"the result of the handler for %q must be of type error, and not: %v",
+			n, t.Out(0),
+		))
+	}
+
+	return reqBodyType
+}
+
 // verifyInputSignature verifies that the given input argument types match
 // what we expect from JSON handlers and returns the request body type.
 //
 // Returns the request type.
 func verifyInputSignature(n string, t reflect.Type) reflect.Type {
 	if t.Kind() != reflect.Func {
->>>>>>> a0f2abf9
-		panic(fmt.Sprintf(
-			"expected handler for %q to have 3 results but it had %v",
-			n, t.NumOut(),
-		))
-	}
-
-	if t.Out(1) != _resMetaType || t.Out(2) != _errorType {
-		panic(fmt.Sprintf(
-			"the last two results of the handler for %q must be of type "+
-				"yarpc.ResMeta and error, and not: %v, %v",
-			n, t.Out(1), t.Out(2),
-		))
-	}
-
-<<<<<<< HEAD
-	resBodyType := t.Out(0)
-
-	if !isValidReqResType(reqBodyType) {
-		panic(fmt.Sprintf(
-			"the third argument of the handler for %q must be "+
-				"a struct pointer, a map[string]interface{}, or interface{}, and not: %v",
-			n, reqBodyType,
-		))
-	}
-
-	if !isValidReqResType(resBodyType) {
-		panic(fmt.Sprintf(
-			"the first result of the handler for %q must be "+
-				"a struct pointer, a map[string]interface{}, or interface{], and not: %v",
-			n, resBodyType,
-		))
-	}
-
-	return reqBodyType
-}
-
-// verifyOnewaySignature verifies that the given type matches what we expect
-// from oneway JSON handlers.
-//
-// Returns the request type.
-func verifyOnewaySignature(n string, t reflect.Type) reflect.Type {
-	reqBodyType := verifyInputSignature(n, t)
-
-	if t.NumOut() != 1 {
-		panic(fmt.Sprintf(
-			"expected handler for %q to have 1 result but it had %v",
-			n, t.NumOut(),
-		))
-	}
-
-	if t.Out(0) != _errorType {
-		panic(fmt.Sprintf(
-			"the result of the handler for %q must be of type error, and not: %v",
-			n, t.Out(0),
-		))
-	}
-
-	return reqBodyType
-}
-
-// verifyInputSignature verifies that the given input argument types match
-// what we expect from JSON handlers and returns the request body type.
-//
-// Returns the request type.
-func verifyInputSignature(n string, t reflect.Type) reflect.Type {
-	if t.Kind() != reflect.Func {
 		panic(fmt.Sprintf(
 			"handler for %q is not a function but a %v", n, t.Kind(),
 		))
@@ -253,8 +195,6 @@
 		))
 	}
 
-=======
->>>>>>> a0f2abf9
 	if t.In(0) != _ctxType {
 		panic(fmt.Sprintf(
 			"the first argument of the handler for %q must be of type "+
