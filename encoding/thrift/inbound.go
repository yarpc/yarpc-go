--- conflicted
+++ resolved
@@ -35,16 +35,10 @@
 
 // thriftHandler wraps a Thrift Handler into a transport.Handler and transport.OnewayHandler
 type thriftHandler struct {
-<<<<<<< HEAD
-	Handler           Handler
-	OnewayHandler     OnewayHandler
-	Protocol          protocol.Protocol
-	DisableEnveloping bool
-=======
-	Handler    Handler
-	Protocol   protocol.Protocol
-	Enveloping bool
->>>>>>> 5cb0df4c
+	Handler       Handler
+	OnewayHandler OnewayHandler
+	Protocol      protocol.Protocol
+	Enveloping    bool
 }
 
 func (t thriftHandler) Handle(ctx context.Context, treq *transport.Request, rw transport.ResponseWriter) error {
@@ -115,7 +109,7 @@
 }
 
 // TODO: reduce commonality between Handle and HandleOneway
-func (t thriftHandler) HandleOneway(ctx context.Context, opts transport.Options, treq *transport.Request) error {
+func (t thriftHandler) HandleOneway(ctx context.Context, treq *transport.Request) error {
 	if err := encoding.Expect(treq, Encoding); err != nil {
 		return err
 	}
@@ -127,10 +121,10 @@
 
 	// We disable enveloping if either the client or the transport requires it.
 	proto := t.Protocol
-	if t.DisableEnveloping || isEnvelopingDisabled(opts) {
+	if !t.Enveloping {
 		proto = disableEnvelopingProtocol{
 			Protocol: proto,
-			Type:     wire.Call, // we only decode requests
+			Type:     wire.OneWay, // we only decode oneway requests
 		}
 	}
 
