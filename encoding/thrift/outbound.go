--- conflicted
+++ resolved
@@ -81,18 +81,13 @@
 		p = protocol.Binary
 	}
 
-<<<<<<< HEAD
-	if isEnvelopingDisabled(c.Channel.Outbound.Options()) {
-		p = disableEnveloper{
-=======
 	var cc clientConfig
 	for _, opt := range opts {
 		opt.applyClientOption(&cc)
 	}
 
-	return thriftClient{
-		p: disableEnveloper{
->>>>>>> 0b856ba2
+	if isEnvelopingDisabled(c.Channel.Outbound.Options()) {
+		p = disableEnveloper{
 			Protocol: p,
 			Type:     wire.Reply, // we only decode replies with this instance
 		}
