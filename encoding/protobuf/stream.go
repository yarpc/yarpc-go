// Copyright (c) 2020 Uber Technologies, Inc.
//
// Permission is hereby granted, free of charge, to any person obtaining a copy
// of this software and associated documentation files (the "Software"), to deal
// in the Software without restriction, including without limitation the rights
// to use, copy, modify, merge, publish, distribute, sublicense, and/or sell
// copies of the Software, and to permit persons to whom the Software is
// furnished to do so, subject to the following conditions:
//
// The above copyright notice and this permission notice shall be included in
// all copies or substantial portions of the Software.
//
// THE SOFTWARE IS PROVIDED "AS IS", WITHOUT WARRANTY OF ANY KIND, EXPRESS OR
// IMPLIED, INCLUDING BUT NOT LIMITED TO THE WARRANTIES OF MERCHANTABILITY,
// FITNESS FOR A PARTICULAR PURPOSE AND NONINFRINGEMENT. IN NO EVENT SHALL THE
// AUTHORS OR COPYRIGHT HOLDERS BE LIABLE FOR ANY CLAIM, DAMAGES OR OTHER
// LIABILITY, WHETHER IN AN ACTION OF CONTRACT, TORT OR OTHERWISE, ARISING FROM,
// OUT OF OR IN CONNECTION WITH THE SOFTWARE OR THE USE OR OTHER DEALINGS IN
// THE SOFTWARE.

package protobuf

import (
	"bytes"
	"context"
<<<<<<< HEAD
=======
	"io/ioutil"
>>>>>>> 4f469dd0

	"go.uber.org/yarpc/api/transport"
	"google.golang.org/protobuf/proto"
)

// readFromStream reads a proto.Message from a stream.
func readFromStream(
	ctx context.Context,
	stream transport.Stream,
	newMessage func() proto.Message,
	codec *codec,
) (proto.Message, error) {
	streamMsg, err := stream.ReceiveMessage(ctx)
	if err != nil {
		return nil, convertFromYARPCError(Encoding, err, codec)
	}
	message := newMessage()
	if err := unmarshal(stream.Request().Meta.Encoding, streamMsg.Body, message, codec); err != nil {
		streamMsg.Body.Close()
		return nil, err
	}
	if streamMsg.Body != nil {
		streamMsg.Body.Close()
	}
	return message, nil
}

// writeToStream writes a proto.Message to a stream.
func writeToStream(ctx context.Context, stream transport.Stream, message proto.Message, codec *codec) error {
	messageData, err := marshal(stream.Request().Meta.Encoding, message, codec)
	if err != nil {
		return err
	}
	return stream.SendMessage(
		ctx,
		&transport.StreamMessage{
<<<<<<< HEAD
			Body: readCloser{
				Reader: bytes.NewReader(messageData),
				closer: cleanup,
			},
			BodySize: len(messageData),
		},
	)
}

type readCloser struct {
	*bytes.Reader
	closer func()
}

func (r readCloser) Close() error {
	r.closer()
	return nil
=======
			Body: ioutil.NopCloser(bytes.NewReader(messageData)),
		})
>>>>>>> 4f469dd0
}<|MERGE_RESOLUTION|>--- conflicted
+++ resolved
@@ -23,10 +23,6 @@
 import (
 	"bytes"
 	"context"
-<<<<<<< HEAD
-=======
-	"io/ioutil"
->>>>>>> 4f469dd0
 
 	"go.uber.org/yarpc/api/transport"
 	"google.golang.org/protobuf/proto"
@@ -63,10 +59,8 @@
 	return stream.SendMessage(
 		ctx,
 		&transport.StreamMessage{
-<<<<<<< HEAD
 			Body: readCloser{
 				Reader: bytes.NewReader(messageData),
-				closer: cleanup,
 			},
 			BodySize: len(messageData),
 		},
@@ -81,8 +75,4 @@
 func (r readCloser) Close() error {
 	r.closer()
 	return nil
-=======
-			Body: ioutil.NopCloser(bytes.NewReader(messageData)),
-		})
->>>>>>> 4f469dd0
 }