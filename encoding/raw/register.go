--- conflicted
+++ resolved
@@ -44,12 +44,8 @@
 func Procedure(name string, handler UnaryHandler) []transport.Registrant {
 	return []transport.Registrant{
 		{
-<<<<<<< HEAD
-			Procedure: name,
-			HandlerSpec: transport.HandlerSpec{
-				Type:         transport.Unary,
-				UnaryHandler: rawHandler{UnaryHandler: handler},
-			},
+			Procedure:   name,
+			HandlerSpec: transport.NewUnaryHandlerSpec(rawHandler{UnaryHandler: handler}),
 		},
 	}
 }
@@ -61,15 +57,8 @@
 func OnewayProcedure(name string, handler OnewayHandler) []transport.Registrant {
 	return []transport.Registrant{
 		{
-			Procedure: name,
-			HandlerSpec: transport.HandlerSpec{
-				Type:          transport.Oneway,
-				OnewayHandler: rawHandler{OnewayHandler: handler},
-			},
-=======
 			Procedure:   name,
-			HandlerSpec: transport.NewUnaryHandlerSpec(rawHandler{handler}),
->>>>>>> edaf3602
+			HandlerSpec: transport.NewOnewayHandlerSpec(rawHandler{OnewayHandler: handler}),
 		},
 	}
 }