--- conflicted
+++ resolved
@@ -33,11 +33,7 @@
 type rawUnaryHandler struct{ UnaryHandler }
 
 // rawOnewayHandler adapts a Handler into a transport.OnewayHandler
-<<<<<<< HEAD
-type rawOnewayHandler struct{ OnewayHandler OnewayHandler }
-=======
 type rawOnewayHandler struct{ OnewayHandler }
->>>>>>> 831aab7a
 
 func (r rawUnaryHandler) Handle(ctx context.Context, treq *transport.Request, rw transport.ResponseWriter) error {
 	if err := encoding.Expect(treq, Encoding); err != nil {
