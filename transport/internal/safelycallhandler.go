--- conflicted
+++ resolved
@@ -38,17 +38,9 @@
 	ctx context.Context,
 	h transport.Handler,
 	start time.Time,
-<<<<<<< HEAD
-	opts transport.Options,
 	req *transport.Request,
 	resq transport.ResponseWriter,
 ) (err error) {
-=======
-	req *transport.Request,
-	resq transport.ResponseWriter,
-) (err error) {
-
->>>>>>> 5cb0df4c
 	// We recover panics from now on.
 	defer func() {
 		if r := recover(); r != nil {
@@ -76,7 +68,6 @@
 	ctx context.Context,
 	h transport.OnewayHandler,
 	start time.Time,
-	opts transport.Options,
 	req *transport.Request,
 ) (err error) {
 	// We recover panics from now on.
@@ -87,7 +78,7 @@
 		}
 	}()
 
-	err = h.HandleOneway(ctx, opts, req)
+	err = h.HandleOneway(ctx, req)
 
 	// The handler stopped work on context deadline.
 	if err == context.DeadlineExceeded && err == ctx.Err() {
