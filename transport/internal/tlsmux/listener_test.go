// Copyright (c) 2022 Uber Technologies, Inc.
//
// Permission is hereby granted, free of charge, to any person obtaining a copy
// of this software and associated documentation files (the "Software"), to deal
// in the Software without restriction, including without limitation the rights
// to use, copy, modify, merge, publish, distribute, sublicense, and/or sell
// copies of the Software, and to permit persons to whom the Software is
// furnished to do so, subject to the following conditions:
//
// The above copyright notice and this permission notice shall be included in
// all copies or substantial portions of the Software.
//
// THE SOFTWARE IS PROVIDED "AS IS", WITHOUT WARRANTY OF ANY KIND, EXPRESS OR
// IMPLIED, INCLUDING BUT NOT LIMITED TO THE WARRANTIES OF MERCHANTABILITY,
// FITNESS FOR A PARTICULAR PURPOSE AND NONINFRINGEMENT. IN NO EVENT SHALL THE
// AUTHORS OR COPYRIGHT HOLDERS BE LIABLE FOR ANY CLAIM, DAMAGES OR OTHER
// LIABILITY, WHETHER IN AN ACTION OF CONTRACT, TORT OR OTHERWISE, ARISING FROM,
// OUT OF OR IN CONNECTION WITH THE SOFTWARE OR THE USE OR OTHER DEALINGS IN
// THE SOFTWARE.

package tlsmux_test

import (
	"crypto/tls"
	"io"
	"net"
	"sync"
	"testing"
	"time"

	"github.com/stretchr/testify/assert"
	"github.com/stretchr/testify/require"
	"go.uber.org/net/metrics"
	"go.uber.org/yarpc/transport/internal/tlsmux"
	"go.uber.org/yarpc/transport/internal/tlsscenario"
	"go.uber.org/zap"
)

func TestMux(t *testing.T) {
	scenario := tlsscenario.Create(t, time.Minute, time.Minute)
	serverTlsConfig := &tls.Config{
		GetCertificate: func(_ *tls.ClientHelloInfo) (*tls.Certificate, error) {
			return &tls.Certificate{
				Certificate: [][]byte{scenario.ServerCert.Raw},
				Leaf:        scenario.ServerCert,
				PrivateKey:  scenario.ServerKey,
			}, nil
		},
		MinVersion: tls.VersionTLS13,
		ClientAuth: tls.RequireAndVerifyClientCert,
		ClientCAs:  scenario.CAs,
	}

	tests := []struct {
		desc            string
		clientTlsConfig *tls.Config
		body            []byte

<<<<<<< HEAD
		expectedCounter metrics.Snapshot
		expectError     bool
		clientErrorMsg  string
=======
		expectError    bool
		clientErrorMsg string
>>>>>>> fa03dc27
	}{
		{
			desc: "plaintext_connections",
			body: []byte("plaintext_body"),
			expectedCounter: metrics.Snapshot{
				Name: "plaintext_connections",
				Tags: metrics.Tags{
					"service":   "test-svc",
					"transport": "test-transport",
				},
				Value: 1,
			},
		},
		{
			desc: "tls_client",
			clientTlsConfig: &tls.Config{
				GetClientCertificate: func(_ *tls.CertificateRequestInfo) (*tls.Certificate, error) {
					return &tls.Certificate{
						Certificate: [][]byte{scenario.ClientCert.Raw},
						Leaf:        scenario.ClientCert,
						PrivateKey:  scenario.ClientKey,
					}, nil
				},
				MinVersion: tls.VersionTLS10,
				MaxVersion: tls.VersionTLS13,
				RootCAs:    scenario.CAs,
			},
			body: []byte("tls_body"),
			expectedCounter: metrics.Snapshot{
				Name: "tls_connections",
				Tags: metrics.Tags{
					"service":   "test-svc",
					"transport": "test-transport",
					"version":   "1.3",
				},
				Value: 1,
			},
		},
		{
			desc: "tls_handshake_failure",
			clientTlsConfig: &tls.Config{
				GetClientCertificate: func(_ *tls.CertificateRequestInfo) (*tls.Certificate, error) {
					return &tls.Certificate{
						Certificate: [][]byte{scenario.ClientCert.Raw},
						Leaf:        scenario.ClientCert,
						PrivateKey:  scenario.ClientKey,
					}, nil
				},
				MinVersion: tls.VersionTLS10,
				MaxVersion: tls.VersionTLS11,
				RootCAs:    scenario.CAs,
			},
			expectedCounter: metrics.Snapshot{
				Name: "tls_handshake_failures",
				Tags: metrics.Tags{
					"service":   "test-svc",
					"transport": "test-transport",
				},
				Value: 1,
			},
			expectError:    true,
			clientErrorMsg: "remote error: tls: protocol version not supported",
		},
		{
			desc: "tls_handshake_failure",
			clientTlsConfig: &tls.Config{
				GetClientCertificate: func(_ *tls.CertificateRequestInfo) (*tls.Certificate, error) {
					return &tls.Certificate{
						Certificate: [][]byte{scenario.ClientCert.Raw},
						Leaf:        scenario.ClientCert,
						PrivateKey:  scenario.ClientKey,
					}, nil
				},
				MinVersion: tls.VersionTLS10,
				MaxVersion: tls.VersionTLS11,
				RootCAs:    scenario.CAs,
			},
			expectError:    true,
			clientErrorMsg: "remote error: tls: protocol version not supported",
		},
	}

	for _, tt := range tests {
		t.Run(tt.desc, func(t *testing.T) {
			wg := sync.WaitGroup{}
			defer wg.Wait()

			lis, err := net.Listen("tcp", "127.0.0.1:0")
			require.NoError(t, err, "unexpected error on listening")

			root := metrics.New()
			muxLis := tlsmux.NewListener(tlsmux.Config{
				Listener:      lis,
				TLSConfig:     serverTlsConfig,
				Meter:         root.Scope(),
				Logger:        zap.NewNop(),
				ServiceName:   "test-svc",
				TransportName: "test-transport",
			})
			defer muxLis.Close()

			wg.Add(1)
			go func() {
				defer wg.Done()
				conn, err := muxLis.Accept()
				if tt.expectError {
					require.Error(t, err, "unexpected empty error")
					return
				}

				require.NoError(t, err)
				defer conn.Close()

				request := make([]byte, len(tt.body))
				n, err := io.ReadFull(conn, request)
				require.NoError(t, err)
				assert.Equal(t, tt.body, request[:n], "unexpected request")

				_, err = conn.Write(request)
				assert.NoError(t, err, "unexpected error")
			}()

			var conn net.Conn
			if tt.clientTlsConfig != nil {
				conn, err = tls.Dial(lis.Addr().Network(), lis.Addr().String(), tt.clientTlsConfig)
			} else {
				conn, err = net.Dial(lis.Addr().Network(), lis.Addr().String())
			}

			if tt.expectError {
				require.EqualError(t, err, tt.clientErrorMsg)
				return
			}
			require.NoError(t, err)

			_, err = conn.Write(tt.body)
			require.NoError(t, err, "unexpected error")

			response := make([]byte, len(tt.body))
			n, err := conn.Read(response)
			assert.NoError(t, err, "unexpected error")
			assert.Equal(t, tt.body, response[:n], "unexpected response")
			assert.Contains(t, root.Snapshot().Counters, tt.expectedCounter, "unexpected counters")
		})
	}
}<|MERGE_RESOLUTION|>--- conflicted
+++ resolved
@@ -56,14 +56,9 @@
 		clientTlsConfig *tls.Config
 		body            []byte
 
-<<<<<<< HEAD
 		expectedCounter metrics.Snapshot
 		expectError     bool
 		clientErrorMsg  string
-=======
-		expectError    bool
-		clientErrorMsg string
->>>>>>> fa03dc27
 	}{
 		{
 			desc: "plaintext_connections",
