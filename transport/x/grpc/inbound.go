// Copyright (c) 2017 Uber Technologies, Inc.
//
// Permission is hereby granted, free of charge, to any person obtaining a copy
// of this software and associated documentation files (the "Software"), to deal
// in the Software without restriction, including without limitation the rights
// to use, copy, modify, merge, publish, distribute, sublicense, and/or sell
// copies of the Software, and to permit persons to whom the Software is
// furnished to do so, subject to the following conditions:
//
// The above copyright notice and this permission notice shall be included in
// all copies or substantial portions of the Software.
//
// THE SOFTWARE IS PROVIDED "AS IS", WITHOUT WARRANTY OF ANY KIND, EXPRESS OR
// IMPLIED, INCLUDING BUT NOT LIMITED TO THE WARRANTIES OF MERCHANTABILITY,
// FITNESS FOR A PARTICULAR PURPOSE AND NONINFRINGEMENT. IN NO EVENT SHALL THE
// AUTHORS OR COPYRIGHT HOLDERS BE LIABLE FOR ANY CLAIM, DAMAGES OR OTHER
// LIABILITY, WHETHER IN AN ACTION OF CONTRACT, TORT OR OTHERWISE, ARISING FROM,
// OUT OF OR IN CONNECTION WITH THE SOFTWARE OR THE USE OR OTHER DEALINGS IN
// THE SOFTWARE.

package grpc

import (
	"errors"
	"net"
	"sync"

	"go.uber.org/yarpc/api/transport"
	internalsync "go.uber.org/yarpc/internal/sync"

	"google.golang.org/grpc"
)

var (
	errRouterNotSet          = errors.New("router not set")
	errRouterHasNoProcedures = errors.New("router has no procedures")

	_ transport.Inbound = (*Inbound)(nil)
)

// Inbound is a grpc transport.Inbound.
type Inbound struct {
	once           internalsync.LifecycleOnce
	lock           sync.Mutex
	listener       net.Listener
	inboundOptions *inboundOptions
	router         transport.Router
	server         *grpc.Server
}

// NewInbound returns a new Inbound for the given listener.
func NewInbound(listener net.Listener, options ...InboundOption) *Inbound {
	return &Inbound{internalsync.Once(), sync.Mutex{}, listener, newInboundOptions(options), nil, nil}
}

// Start implements transport.Lifecycle#Start.
func (i *Inbound) Start() error {
	return i.once.Start(i.start)
}

// Stop implements transport.Lifecycle#Stop.
func (i *Inbound) Stop() error {
	return i.once.Stop(i.stop)
}

// IsRunning implements transport.Lifecycle#IsRunning.
func (i *Inbound) IsRunning() bool {
	return i.once.IsRunning()
}

// SetRouter implements transport.Inbound#SetRouter.
func (i *Inbound) SetRouter(router transport.Router) {
	i.lock.Lock()
	defer i.lock.Unlock()
	i.router = router
}

// Transports implements transport.Inbound#Transports.
func (i *Inbound) Transports() []transport.Transport {
	return []transport.Transport{}
}

func (i *Inbound) start() error {
	i.lock.Lock()
	defer i.lock.Unlock()
	if i.router == nil {
		return errRouterNotSet
	}
	serviceDescs, err := i.getServiceDescs()
	if err != nil {
		return err
	}
	server := grpc.NewServer(
		grpc.CustomCodec(customCodec{}),
		// TODO: does this actually work for yarpc
		// this needs a lot of review
		//grpc.UnaryInterceptor(otgrpc.OpenTracingServerInterceptor(i.inboundOptions.getTracer())),

<<<<<<< HEAD
		// TODO this handles when nil, but should not rely on this
=======
		// TODO grpc.UnaryInterceptor handles when parameter is nil, but should not rely on this
>>>>>>> a19cb622
		grpc.UnaryInterceptor(i.inboundOptions.getUnaryInterceptor()),
	)
	for _, serviceDesc := range serviceDescs {
		server.RegisterService(serviceDesc, noopGrpcStruct{})
	}
	go func() {
		// TODO there should be some mechanism to block here
		// there is a race because the listener gets set in the grpc
		// Server implementation and we should be able to block
		// until Serve initialization is done
		//
		// It would be even better if we could do this outside the
		// lock in i
		//
		// TODO Server always returns a non-nil error but should
		// we do something with some or all errors?
		_ = server.Serve(i.listener)
	}()
	i.server = server
	return nil
}

func (i *Inbound) stop() error {
	i.lock.Lock()
	defer i.lock.Unlock()
	if i.server != nil {
		i.server.GracefulStop()
	}
	return nil
}

func (i *Inbound) getServiceDescs() ([]*grpc.ServiceDesc, error) {
	// TODO: router.Procedures() is not guaranteed to be immutable
	// https://github.com/yarpc/yarpc-go/issues/825
	procedures := i.router.Procedures()
	if len(procedures) == 0 {
		return nil, errRouterHasNoProcedures
	}
	grpcServiceNameToServiceDesc := make(map[string]*grpc.ServiceDesc)
	for _, procedure := range procedures {
		serviceName, methodDesc, err := i.getServiceNameAndMethodDesc(procedure)
		if err != nil {
			return nil, err
		}
		serviceDesc, ok := grpcServiceNameToServiceDesc[serviceName]
		if !ok {
			serviceDesc = &grpc.ServiceDesc{
				ServiceName: serviceName,
				HandlerType: (*noopGrpcInterface)(nil),
			}
			grpcServiceNameToServiceDesc[serviceName] = serviceDesc
		}
		serviceDesc.Methods = append(serviceDesc.Methods, methodDesc)
	}
	serviceDescs := make([]*grpc.ServiceDesc, 0, len(grpcServiceNameToServiceDesc))
	for _, serviceDesc := range grpcServiceNameToServiceDesc {
		serviceDescs = append(serviceDescs, serviceDesc)
	}
	return serviceDescs, nil
}

func (i *Inbound) getServiceNameAndMethodDesc(procedure transport.Procedure) (string, grpc.MethodDesc, error) {
	serviceName, methodName, err := procedureNameToServiceNameMethodName(procedure.Name)
	if err != nil {
		return "", grpc.MethodDesc{}, err
	}
	return serviceName, grpc.MethodDesc{
		MethodName: methodName,
		// TODO: what if two procedures have the same serviceName and methodName, but a different service?
		Handler: newHandler(
			procedure.Service,
			serviceName,
			methodName,
			procedure.Encoding,
			i.router,
		).handle,
	}, nil
}

type noopGrpcInterface interface{}
type noopGrpcStruct struct{}<|MERGE_RESOLUTION|>--- conflicted
+++ resolved
@@ -96,11 +96,7 @@
 		// this needs a lot of review
 		//grpc.UnaryInterceptor(otgrpc.OpenTracingServerInterceptor(i.inboundOptions.getTracer())),
 
-<<<<<<< HEAD
-		// TODO this handles when nil, but should not rely on this
-=======
 		// TODO grpc.UnaryInterceptor handles when parameter is nil, but should not rely on this
->>>>>>> a19cb622
 		grpc.UnaryInterceptor(i.inboundOptions.getUnaryInterceptor()),
 	)
 	for _, serviceDesc := range serviceDescs {
