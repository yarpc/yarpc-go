--- conflicted
+++ resolved
@@ -60,12 +60,8 @@
 }
 
 func newSingleOutbound(t *Transport, address string, options ...OutboundOption) *Outbound {
-<<<<<<< HEAD
 	// TODO refactor using newOutbound and peer.NewSingle
-	return &Outbound{internalsync.Once(), sync.Mutex{}, t, address, nil, newOutboundOptions(options), nil}
-=======
-	return &Outbound{lifecycle.NewOnce(), sync.Mutex{}, t, address, newOutboundOptions(options), nil}
->>>>>>> 398759f0
+	return &Outbound{lifecycle.NewOnce(), sync.Mutex{}, t, address, nil, newOutboundOptions(options), nil}
 }
 
 // Start implements transport.Lifecycle#Start.
@@ -149,14 +145,12 @@
 }
 
 func (o *Outbound) start() error {
-<<<<<<< HEAD
 	// TODO this will not be conditional when this is done
 	if o.chooser != nil {
 		if err := o.chooser.Start(); err != nil {
 			// TODO maybe multierr this
 			return err
 		}
-=======
 	clientConn, err := grpc.Dial(
 		o.address,
 		grpc.WithInsecure(),
@@ -165,7 +159,6 @@
 	)
 	if err != nil {
 		return err
->>>>>>> 398759f0
 	}
 
 	o.lock.Lock()
