--- conflicted
+++ resolved
@@ -31,11 +31,8 @@
 )
 
 // TODO: there are way too many repeat calls to strings.ToLower
-<<<<<<< HEAD
-=======
 // Note that these calls are done indirectly, primarily through
 // transport.CanonicalizeHeaderKey and grpcheader.IsReserved
->>>>>>> a19cb622
 
 // transportRequestToMetadata will populate all reserved and application headers
 // from the Request into a new MD.
@@ -60,14 +57,6 @@
 	request := &transport.Request{
 		Headers: transport.NewHeadersWithCapacity(md.Len()),
 	}
-<<<<<<< HEAD
-	for header := range md {
-		header = transport.CanonicalizeHeaderKey(header)
-		value, err := getFromMetadata(md, header)
-		if err != nil {
-			return nil, err
-		}
-=======
 	for header, values := range md {
 		var value string
 		switch len(values) {
@@ -79,7 +68,6 @@
 			return nil, fmt.Errorf("header has more than one value: %s", header)
 		}
 		header = transport.CanonicalizeHeaderKey(header)
->>>>>>> a19cb622
 		switch header {
 		case grpcheader.CallerHeader:
 			request.Caller = value
@@ -117,20 +105,11 @@
 // getApplicationHeaders returns the headers from md without any reserved headers.
 func getApplicationHeaders(md metadata.MD) (transport.Headers, error) {
 	headers := transport.NewHeadersWithCapacity(md.Len())
-<<<<<<< HEAD
-	for header := range md {
-=======
 	for header, values := range md {
->>>>>>> a19cb622
 		header = transport.CanonicalizeHeaderKey(header)
 		if grpcheader.IsReserved(header) {
 			continue
 		}
-<<<<<<< HEAD
-		value, err := getFromMetadata(md, header)
-		if err != nil {
-			return headers, err
-=======
 		var value string
 		switch len(values) {
 		case 0:
@@ -139,7 +118,6 @@
 			value = values[0]
 		default:
 			return headers, fmt.Errorf("header has more than one value: %s", header)
->>>>>>> a19cb622
 		}
 		headers = headers.With(header, value)
 	}
