--- conflicted
+++ resolved
@@ -326,11 +326,7 @@
 	code := httpResponse.Code
 	assert.True(t, code >= 500 && code < 600, "expected 500 level response")
 	assert.Equal(t,
-<<<<<<< HEAD
-		`error for service 'fake' and procedure 'hello': great sadness`+"\n",
-=======
 		`error for service "fake" and procedure "hello": great sadness`+"\n",
->>>>>>> a34b2293
 		httpResponse.Body.String())
 }
 
