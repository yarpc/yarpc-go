// Copyright (c) 2017 Uber Technologies, Inc.
//
// Permission is hereby granted, free of charge, to any person obtaining a copy
// of this software and associated documentation files (the "Software"), to deal
// in the Software without restriction, including without limitation the rights
// to use, copy, modify, merge, publish, distribute, sublicense, and/or sell
// copies of the Software, and to permit persons to whom the Software is
// furnished to do so, subject to the following conditions:
//
// The above copyright notice and this permission notice shall be included in
// all copies or substantial portions of the Software.
//
// THE SOFTWARE IS PROVIDED "AS IS", WITHOUT WARRANTY OF ANY KIND, EXPRESS OR
// IMPLIED, INCLUDING BUT NOT LIMITED TO THE WARRANTIES OF MERCHANTABILITY,
// FITNESS FOR A PARTICULAR PURPOSE AND NONINFRINGEMENT. IN NO EVENT SHALL THE
// AUTHORS OR COPYRIGHT HOLDERS BE LIABLE FOR ANY CLAIM, DAMAGES OR OTHER
// LIABILITY, WHETHER IN AN ACTION OF CONTRACT, TORT OR OTHERWISE, ARISING FROM,
// OUT OF OR IN CONNECTION WITH THE SOFTWARE OR THE USE OR OTHER DEALINGS IN
// THE SOFTWARE.

package http

import (
	"context"
<<<<<<< HEAD
	"log"
=======
>>>>>>> e68e4cb5
	"net"
	"net/http"
	"sync"
	"time"

	"golang.org/x/net/proxy"

	"go.uber.org/yarpc/api/peer"
	"go.uber.org/yarpc/api/transport"
	intsync "go.uber.org/yarpc/internal/sync"
	"go.uber.org/yarpc/peer/hostport"

	"github.com/opentracing/opentracing-go"
	"golang.org/x/net/proxy"
)

type transportConfig struct {
	keepAlive           time.Duration
	maxIdleConnsPerHost int
	tracer              opentracing.Tracer
	socks5Proxy         string
}

var defaultTransportConfig = transportConfig{
	keepAlive:           30 * time.Second,
	maxIdleConnsPerHost: 2,
}

// TransportOption customizes the behavior of an HTTP transport.
type TransportOption func(*transportConfig)

func (TransportOption) httpOption() {}

// NilOption is empty option - example use case:
<<<<<<< HEAD
// opt := NilOption
// if (thing) {
//	opt = OtherOption
// }
=======
//  opt := NilOption
//  if (thing) {
//	 opt = OtherOption
//  }
>>>>>>> e68e4cb5
//
func NilOption() TransportOption {
	return func(*transportConfig) {}
}

// KeepAlive specifies the keep-alive period for the network connection. If
// zero, keep-alives are disabled.
//
// Defaults to 30 seconds.
func KeepAlive(t time.Duration) TransportOption {
	return func(c *transportConfig) {
		c.keepAlive = t
	}
}

// MaxIdleConnsPerHost specifies the number of idle (keep-alive) HTTP
// connections that will be maintained per host.
// Existing idle connections will be used instead of creating new HTTP
// connections.
//
// Defaults to 2 connections.
func MaxIdleConnsPerHost(i int) TransportOption {
	return func(c *transportConfig) {
		c.maxIdleConnsPerHost = i
	}
}

// Tracer configures a tracer for the transport and all its inbounds and
// outbounds.
func Tracer(tracer opentracing.Tracer) TransportOption {
	return func(c *transportConfig) {
		c.tracer = tracer
	}
}

// Socks5Proxy sets up outbounds connections to run through the specified proxy
// of the format host:port
func Socks5Proxy(hostPort string) TransportOption {
	return func(c *transportConfig) {
		c.socks5Proxy = hostPort
	}
}

// NewTransport creates a new HTTP transport for managing peers and sending requests
func NewTransport(opts ...TransportOption) *Transport {
	cfg := defaultTransportConfig
	cfg.tracer = opentracing.GlobalTracer()
	for _, o := range opts {
		o(&cfg)
	}

	client, transport := buildClient(&cfg)
	return &Transport{
		once:        intsync.Once(),
		transport:   transport,
		client:      client,
		peers:       make(map[string]*hostport.Peer),
		tracer:      cfg.tracer,
		socks5Proxy: cfg.socks5Proxy,
	}
}

<<<<<<< HEAD
func buildClient(cfg *transportConfig) *http.Client {
=======
func buildClient(cfg *transportConfig) (*http.Client, *http.Transport) {
>>>>>>> e68e4cb5
	transport := &http.Transport{
		// options lifted from https://golang.org/src/net/http/transport.go
		Proxy: http.ProxyFromEnvironment,
		Dial: (&net.Dialer{
			Timeout:   30 * time.Second,
			KeepAlive: cfg.keepAlive,
		}).Dial,
		TLSHandshakeTimeout:   10 * time.Second,
		ExpectContinueTimeout: 1 * time.Second,
		MaxIdleConnsPerHost:   cfg.maxIdleConnsPerHost,
<<<<<<< HEAD
	}

	// Explicit passing this option in will override the ProxyFromEnvironment
	if cfg.socks5Proxy != "" {
		dialer, err := proxy.SOCKS5("tcp", cfg.socks5Proxy, nil, proxy.Direct)
		if err != nil {
			log.Fatalf("Error creating SOCKS proxy: %v", err)
		}
		// set our socks5 as the dialer
		transport.DialContext = func(ctx context.Context, network, addr string) (net.Conn, error) {
			return dialer.Dial(network, addr)
		}
	}

	return &http.Client{Transport: transport}
=======
	}

	return &http.Client{Transport: transport}, transport
>>>>>>> e68e4cb5
}

// Transport keeps track of HTTP peers and the associated HTTP client. It
// allows using a single HTTP client to make requests to multiple YARPC
// services and pooling the resources needed therein.
type Transport struct {
	lock sync.Mutex
	once intsync.LifecycleOnce

	transport *http.Transport
	client    *http.Client
	peers     map[string]*hostport.Peer

	tracer      opentracing.Tracer
	socks5Proxy string
}

var _ transport.Transport = (*Transport)(nil)

// Start starts the HTTP transport.
func (a *Transport) Start() error {
	return a.once.Start(func() error {
		// Explicit passing this option in will override the ProxyFromEnvironment
		if a.socks5Proxy != "" {
			dialer, err := proxy.SOCKS5("tcp", a.socks5Proxy, nil, proxy.Direct)
			if err != nil {
				return err
			}
			// set our socks5 as the dialer
			a.transport.DialContext = func(ctx context.Context, network, addr string) (net.Conn, error) {
				return dialer.Dial(network, addr)
			}
		}
		return nil
	})
}

// Stop stops the HTTP transport.
func (a *Transport) Stop() error {
	return a.once.Stop(func() error {
		return nil // Nothing to do
	})
}

// IsRunning returns whether the HTTP transport is running.
func (a *Transport) IsRunning() bool {
	return a.once.IsRunning()
}

// RetainPeer gets or creates a Peer for the specified peer.Subscriber (usually a peer.Chooser)
func (a *Transport) RetainPeer(pid peer.Identifier, sub peer.Subscriber) (peer.Peer, error) {
	a.lock.Lock()
	defer a.lock.Unlock()

	hppid, ok := pid.(hostport.PeerIdentifier)
	if !ok {
		return nil, peer.ErrInvalidPeerType{
			ExpectedType:   "hostport.PeerIdentifier",
			PeerIdentifier: pid,
		}
	}

	p := a.getOrCreatePeer(hppid)
	p.Subscribe(sub)
	return p, nil
}

// **NOTE** should only be called while the lock write mutex is acquired
func (a *Transport) getOrCreatePeer(pid hostport.PeerIdentifier) *hostport.Peer {
	if p, ok := a.peers[pid.Identifier()]; ok {
		return p
	}

	p := hostport.NewPeer(pid, a)
	p.SetStatus(peer.Available)

	a.peers[p.Identifier()] = p

	return p
}

// ReleasePeer releases a peer from the peer.Subscriber and removes that peer from the Transport if nothing is listening to it
func (a *Transport) ReleasePeer(pid peer.Identifier, sub peer.Subscriber) error {
	a.lock.Lock()
	defer a.lock.Unlock()

	p, ok := a.peers[pid.Identifier()]
	if !ok {
		return peer.ErrTransportHasNoReferenceToPeer{
			TransportName:  "http.Transport",
			PeerIdentifier: pid.Identifier(),
		}
	}

	if err := p.Unsubscribe(sub); err != nil {
		return err
	}

	if p.NumSubscribers() == 0 {
		delete(a.peers, pid.Identifier())
	}

	return nil
}<|MERGE_RESOLUTION|>--- conflicted
+++ resolved
@@ -22,10 +22,6 @@
 
 import (
 	"context"
-<<<<<<< HEAD
-	"log"
-=======
->>>>>>> e68e4cb5
 	"net"
 	"net/http"
 	"sync"
@@ -60,17 +56,10 @@
 func (TransportOption) httpOption() {}
 
 // NilOption is empty option - example use case:
-<<<<<<< HEAD
-// opt := NilOption
-// if (thing) {
-//	opt = OtherOption
-// }
-=======
 //  opt := NilOption
 //  if (thing) {
 //	 opt = OtherOption
 //  }
->>>>>>> e68e4cb5
 //
 func NilOption() TransportOption {
 	return func(*transportConfig) {}
@@ -133,11 +122,7 @@
 	}
 }
 
-<<<<<<< HEAD
-func buildClient(cfg *transportConfig) *http.Client {
-=======
 func buildClient(cfg *transportConfig) (*http.Client, *http.Transport) {
->>>>>>> e68e4cb5
 	transport := &http.Transport{
 		// options lifted from https://golang.org/src/net/http/transport.go
 		Proxy: http.ProxyFromEnvironment,
@@ -148,27 +133,9 @@
 		TLSHandshakeTimeout:   10 * time.Second,
 		ExpectContinueTimeout: 1 * time.Second,
 		MaxIdleConnsPerHost:   cfg.maxIdleConnsPerHost,
-<<<<<<< HEAD
-	}
-
-	// Explicit passing this option in will override the ProxyFromEnvironment
-	if cfg.socks5Proxy != "" {
-		dialer, err := proxy.SOCKS5("tcp", cfg.socks5Proxy, nil, proxy.Direct)
-		if err != nil {
-			log.Fatalf("Error creating SOCKS proxy: %v", err)
-		}
-		// set our socks5 as the dialer
-		transport.DialContext = func(ctx context.Context, network, addr string) (net.Conn, error) {
-			return dialer.Dial(network, addr)
-		}
-	}
-
-	return &http.Client{Transport: transport}
-=======
 	}
 
 	return &http.Client{Transport: transport}, transport
->>>>>>> e68e4cb5
 }
 
 // Transport keeps track of HTTP peers and the associated HTTP client. It
