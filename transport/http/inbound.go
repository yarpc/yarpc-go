// Copyright (c) 2016 Uber Technologies, Inc.
//
// Permission is hereby granted, free of charge, to any person obtaining a copy
// of this software and associated documentation files (the "Software"), to deal
// in the Software without restriction, including without limitation the rights
// to use, copy, modify, merge, publish, distribute, sublicense, and/or sell
// copies of the Software, and to permit persons to whom the Software is
// furnished to do so, subject to the following conditions:
//
// The above copyright notice and this permission notice shall be included in
// all copies or substantial portions of the Software.
//
// THE SOFTWARE IS PROVIDED "AS IS", WITHOUT WARRANTY OF ANY KIND, EXPRESS OR
// IMPLIED, INCLUDING BUT NOT LIMITED TO THE WARRANTIES OF MERCHANTABILITY,
// FITNESS FOR A PARTICULAR PURPOSE AND NONINFRINGEMENT. IN NO EVENT SHALL THE
// AUTHORS OR COPYRIGHT HOLDERS BE LIABLE FOR ANY CLAIM, DAMAGES OR OTHER
// LIABILITY, WHETHER IN AN ACTION OF CONTRACT, TORT OR OTHERWISE, ARISING FROM,
// OUT OF OR IN CONNECTION WITH THE SOFTWARE OR THE USE OR OTHER DEALINGS IN
// THE SOFTWARE.

package http

import (
	"net"
	"net/http"
	"sync/atomic"

	"github.com/opentracing/opentracing-go"
	"github.com/yarpc/yarpc-go/transport"
)

// Inbound represents an HTTP Inbound. It is the same as the transport Inbound
// except it exposes the address on which the system is listening for
// connections.
type Inbound interface {
	transport.Inbound

	// Address on which the server is listening. Returns nil if Start has not
	// been called yet.
	Addr() net.Addr
}

// InboundOption is an option for an HTTP inbound.
type InboundOption func(*inbound)

// Mux specifies the ServeMux that the HTTP server should use and the pattern
// under which the YARPC endpoint should be registered.
func Mux(pattern string, mux *http.ServeMux) InboundOption {
	return func(i *inbound) {
		i.mux = mux
		i.muxPattern = pattern
	}
}

// NewInbound builds a new HTTP inbound that listens on the given address.
func NewInbound(addr string, opts ...InboundOption) Inbound {
	i := &inbound{addr: addr, done: make(chan error, 1)}
	for _, opt := range opts {
		opt(i)
	}
	return i
}

type inbound struct {
	addr       string
	mux        *http.ServeMux
	muxPattern string
	listener   net.Listener
	stopped    uint32
	done       chan error
	tracer     opentracing.Tracer
}

func (i *inbound) Start(h transport.Handler, d transport.Deps) error {
	i.tracer = d.Tracer()

	var err error
	i.listener, err = net.Listen("tcp", i.addr)
	if err != nil {
		return err
	}

<<<<<<< HEAD
	var httpHandler http.Handler
	httpHandler = handler{Handler: h}
=======
	var httpHandler http.Handler = handler{
		Handler: h,
		Deps:    d,
	}
>>>>>>> db7e54c9
	if i.mux != nil {
		i.mux.Handle(i.muxPattern, httpHandler)
		httpHandler = i.mux
	}

	i.addr = i.listener.Addr().String() // in case it changed
	server := &http.Server{Handler: httpHandler}
	go func(l net.Listener, done chan<- error) {
		// an error once stopped is expected
		err := server.Serve(l)
		if atomic.LoadUint32(&i.stopped) == 0 {
			done <- err
		} else {
			done <- nil
		}
	}(i.listener, i.done)
	return nil
}

func (i *inbound) Stop() error {
	if !atomic.CompareAndSwapUint32(&i.stopped, 0, 1) {
		return nil
	}

	if i.listener == nil {
		return nil
	}
	closeErr := i.listener.Close()
	i.listener = nil
	serveErr := <-i.done
	if closeErr != nil {
		return closeErr
	}
	return serveErr
}

func (i *inbound) Addr() net.Addr {
	if i.listener == nil {
		return nil
	}
	return i.listener.Addr()
}<|MERGE_RESOLUTION|>--- conflicted
+++ resolved
@@ -80,15 +80,11 @@
 		return err
 	}
 
-<<<<<<< HEAD
-	var httpHandler http.Handler
-	httpHandler = handler{Handler: h}
-=======
 	var httpHandler http.Handler = handler{
 		Handler: h,
 		Deps:    d,
 	}
->>>>>>> db7e54c9
+
 	if i.mux != nil {
 		i.mux.Handle(i.muxPattern, httpHandler)
 		httpHandler = i.mux
