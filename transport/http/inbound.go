--- conflicted
+++ resolved
@@ -70,19 +70,12 @@
 	tracer     opentracing.Tracer
 }
 
-<<<<<<< HEAD
-func (i *inbound) Start(cfg transport.ServiceConfig, d transport.Deps) error {
-	i.tracer = d.Tracer()
 
-	var httpHandler http.Handler = handler{
-		Registry: cfg.Registry,
-=======
 func (i *inbound) Start(service transport.ServiceDetail, d transport.Deps) error {
 	i.tracer = d.Tracer()
 
 	var httpHandler http.Handler = handler{
 		Registry: service.Registry,
->>>>>>> a43221e2
 		Deps:     d,
 	}
 	if i.mux != nil {
