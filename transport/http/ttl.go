// Copyright (c) 2017 Uber Technologies, Inc.
//
// Permission is hereby granted, free of charge, to any person obtaining a copy
// of this software and associated documentation files (the "Software"), to deal
// in the Software without restriction, including without limitation the rights
// to use, copy, modify, merge, publish, distribute, sublicense, and/or sell
// copies of the Software, and to permit persons to whom the Software is
// furnished to do so, subject to the following conditions:
//
// The above copyright notice and this permission notice shall be included in
// all copies or substantial portions of the Software.
//
// THE SOFTWARE IS PROVIDED "AS IS", WITHOUT WARRANTY OF ANY KIND, EXPRESS OR
// IMPLIED, INCLUDING BUT NOT LIMITED TO THE WARRANTIES OF MERCHANTABILITY,
// FITNESS FOR A PARTICULAR PURPOSE AND NONINFRINGEMENT. IN NO EVENT SHALL THE
// AUTHORS OR COPYRIGHT HOLDERS BE LIABLE FOR ANY CLAIM, DAMAGES OR OTHER
// LIABILITY, WHETHER IN AN ACTION OF CONTRACT, TORT OR OTHERWISE, ARISING FROM,
// OUT OF OR IN CONNECTION WITH THE SOFTWARE OR THE USE OR OTHER DEALINGS IN
// THE SOFTWARE.

package http

import (
	"context"
	"fmt"
	"strconv"
	"time"

	"go.uber.org/yarpc/api/transport"
	"go.uber.org/yarpc/yarpcerrors"
)

// parseTTL takes a context parses the given TTL, clamping the context to that
// TTL and as a side-effect, tracking any errors encountered while attempting
// to parse and validate that TTL.
//
// Leaves the context unchanged if the TTL is empty.
func parseTTL(ctx context.Context, req *transport.Request, ttl string) (_ context.Context, cancel func(), _ error) {
	if ttl == "" {
		return ctx, func() {}, nil
	}

	ttlms, err := strconv.Atoi(ttl)
	if err != nil {
		return ctx, func() {}, newInvalidTTLError(
			req.Service,
			req.Procedure,
			ttl,
		)
	}

	// negative TTLs are invalid
	if ttlms < 0 {
		return ctx, func() {}, newInvalidTTLError(
			req.Service,
			req.Procedure,
			fmt.Sprint(ttlms),
		)
	}

	ctx, cancel = context.WithTimeout(ctx, time.Duration(ttlms)*time.Millisecond)
	return ctx, cancel, nil
}

func newInvalidTTLError(service string, procedure string, ttl string) error {
<<<<<<< HEAD
	return yarpcerrors.InvalidArgumentErrorf("invalid TTL %s for service %q and procedure %q", ttl, service, procedure)
=======
	return yarpcerrors.InvalidArgumentErrorf("invalid TTL %q for service %q and procedure %q", ttl, service, procedure)
>>>>>>> a34b2293
}<|MERGE_RESOLUTION|>--- conflicted
+++ resolved
@@ -63,9 +63,5 @@
 }
 
 func newInvalidTTLError(service string, procedure string, ttl string) error {
-<<<<<<< HEAD
-	return yarpcerrors.InvalidArgumentErrorf("invalid TTL %s for service %q and procedure %q", ttl, service, procedure)
-=======
 	return yarpcerrors.InvalidArgumentErrorf("invalid TTL %q for service %q and procedure %q", ttl, service, procedure)
->>>>>>> a34b2293
 }