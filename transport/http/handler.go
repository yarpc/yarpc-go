--- conflicted
+++ resolved
@@ -98,7 +98,6 @@
 		return err
 	}
 
-<<<<<<< HEAD
 	spec, err := h.Registry.GetHandlerSpec(treq.Service, treq.Procedure)
 	if err != nil {
 		return err
@@ -106,7 +105,7 @@
 
 	switch spec.Type {
 	case transport.Unary:
-		err = internal.SafelyCallHandler(ctx, spec.Handler, start, httpOptions, treq, newResponseWriter(w))
+		err = internal.SafelyCallHandler(ctx, spec.Handler, start, treq, newResponseWriter(w))
 		defer span.Finish()
 	case transport.Oneway:
 		err = handleOnewayRequest(ctx, span, treq, spec.OnewayHandler, start)
@@ -130,11 +129,6 @@
 	body, err := ioutil.ReadAll(treq.Body)
 	if err != nil {
 		return err
-=======
-	handler, err := h.Registry.GetHandler(treq.Service, treq.Procedure)
-	if err == nil {
-		err = internal.SafelyCallHandler(ctx, handler, start, treq, newResponseWriter(w))
->>>>>>> 5cb0df4c
 	}
 
 	treq.Body = bytes.NewBuffer(body)
@@ -143,7 +137,7 @@
 		// ensure the span lasts for length of the request in case of errors
 		defer span.Finish()
 
-		err = internal.SafelyCallOnewayHandler(ctx, onewayHandler, start, httpOptions, treq)
+		err = internal.SafelyCallOnewayHandler(ctx, onewayHandler, start, treq)
 		updateSpanIfErr(span, err)
 	}()
 	return nil
