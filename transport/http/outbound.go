// Copyright (c) 2022 Uber Technologies, Inc.
//
// Permission is hereby granted, free of charge, to any person obtaining a copy
// of this software and associated documentation files (the "Software"), to deal
// in the Software without restriction, including without limitation the rights
// to use, copy, modify, merge, publish, distribute, sublicense, and/or sell
// copies of the Software, and to permit persons to whom the Software is
// furnished to do so, subject to the following conditions:
//
// The above copyright notice and this permission notice shall be included in
// all copies or substantial portions of the Software.
//
// THE SOFTWARE IS PROVIDED "AS IS", WITHOUT WARRANTY OF ANY KIND, EXPRESS OR
// IMPLIED, INCLUDING BUT NOT LIMITED TO THE WARRANTIES OF MERCHANTABILITY,
// FITNESS FOR A PARTICULAR PURPOSE AND NONINFRINGEMENT. IN NO EVENT SHALL THE
// AUTHORS OR COPYRIGHT HOLDERS BE LIABLE FOR ANY CLAIM, DAMAGES OR OTHER
// LIABILITY, WHETHER IN AN ACTION OF CONTRACT, TORT OR OTHERWISE, ARISING FROM,
// OUT OF OR IN CONNECTION WITH THE SOFTWARE OR THE USE OR OTHER DEALINGS IN
// THE SOFTWARE.

package http

import (
	"context"
	"crypto/tls"
	"fmt"
	"io/ioutil"
	"log"
	"net/http"
	"net/url"
	"strconv"
	"strings"
	"time"

	"github.com/opentracing/opentracing-go"
	"github.com/opentracing/opentracing-go/ext"
	opentracinglog "github.com/opentracing/opentracing-go/log"
	"go.uber.org/yarpc"
	"go.uber.org/yarpc/api/peer"
	"go.uber.org/yarpc/api/transport"
	"go.uber.org/yarpc/api/x/introspection"
	intyarpcerrors "go.uber.org/yarpc/internal/yarpcerrors"
	peerchooser "go.uber.org/yarpc/peer"
	"go.uber.org/yarpc/peer/hostport"
	"go.uber.org/yarpc/pkg/lifecycle"
	"go.uber.org/yarpc/transport/internal/tls/dialer"
	"go.uber.org/yarpc/yarpcerrors"
)

// this ensures the HTTP outbound implements both transport.Outbound interfaces
var (
	_ transport.Namer                      = (*Outbound)(nil)
	_ transport.UnaryOutbound              = (*Outbound)(nil)
	_ transport.OnewayOutbound             = (*Outbound)(nil)
	_ introspection.IntrospectableOutbound = (*Outbound)(nil)
)

var defaultURLTemplate, _ = url.Parse("http://localhost")

// OutboundOption customizes an HTTP Outbound.
type OutboundOption func(*Outbound)

func (OutboundOption) httpOption() {}

// URLTemplate specifies the URL this outbound makes requests to. For
// peer.Chooser-based outbounds, the peer (host:port) spection of the URL may
// vary from call to call but the rest will remain unchanged. For single-peer
// outbounds, the URL will be used as-is.
func URLTemplate(template string) OutboundOption {
	return func(o *Outbound) {
		o.setURLTemplate(template)
	}
}

// AddHeader specifies that an HTTP outbound should always include the given
// header in outgoung requests.
//
// 	httpTransport.NewOutbound(chooser, http.AddHeader("X-Token", "TOKEN"))
//
// Note that headers starting with "Rpc-" are reserved by YARPC. This function
// will panic if the header starts with "Rpc-".
func AddHeader(key, value string) OutboundOption {
	if strings.HasPrefix(strings.ToLower(key), "rpc-") {
		panic(fmt.Errorf(
			"invalid header name %q: "+
				`headers starting with "Rpc-" are reserved by YARPC`, key))
	}

	return func(o *Outbound) {
		if o.headers == nil {
			o.headers = make(http.Header)
		}
		o.headers.Add(key, value)
	}
}

<<<<<<< HEAD
// OutboundTLSConfiguration return a OutboundOption which provides tls config
// for the outbound.
func OutboundTLSConfiguration(config *tls.Config) OutboundOption {
	return func(o *Outbound) {
		o.tlsConfig = config
	}
}

=======
>>>>>>> a72b7f31
// OutboundDestinationServiceName returns a OutboundOption which provides the
// name of the destination service. Mostly used in outbound TLS dialer metrics.
func OutboundDestinationServiceName(name string) OutboundOption {
	return func(o *Outbound) {
		o.destServiceName = name
	}
}

// NewOutbound builds an HTTP outbound that sends requests to peers supplied
// by the given peer.Chooser. The URL template for used for the different
// peers may be customized using the URLTemplate option.
//
// The peer chooser and outbound must share the same transport, in this case
// the HTTP transport.
// The peer chooser must use the transport's RetainPeer to obtain peer
// instances and return those peers to the outbound when it calls Choose.
// The concrete peer type is private and intrinsic to the HTTP transport.
func (t *Transport) NewOutbound(chooser peer.Chooser, opts ...OutboundOption) *Outbound {
	o := &Outbound{
		once:              lifecycle.NewOnce(),
		chooser:           chooser,
		urlTemplate:       defaultURLTemplate,
		tracer:            t.tracer,
		transport:         t,
		bothResponseError: true,
	}
	for _, opt := range opts {
		opt(o)
	}
<<<<<<< HEAD

	client := t.client
	if o.tlsConfig != nil {
		client = createTLSClient(o)
		o.urlTemplate.Scheme = "https"
	}
	o.client = client
	o.sender = &transportSender{Client: client}
=======
	o.client = t.client
	o.sender = &transportSender{Client: t.client}
>>>>>>> a72b7f31
	return o
}

func createTLSClient(o *Outbound) *http.Client {
	transport, ok := o.transport.client.Transport.(*http.Transport)
	if !ok {
		// This should not happen as default yarpc http.Client uses
		// http.Transport and it's not configurable by the user.
		panic("failed to create http tls client, provided http.Client does not use http.Transport")
	}

	tlsDialer := dialer.NewTLSDialer(dialer.Params{
		Config:        o.tlsConfig,
		Meter:         o.transport.meter,
		Logger:        o.transport.logger,
		ServiceName:   o.transport.serviceName,
		TransportName: TransportName,
		Dest:          o.destServiceName,
		Dialer:        transport.DialContext,
	})
	transport = transport.Clone()
	transport.DialTLSContext = tlsDialer.DialContext
	return &http.Client{Transport: transport}
}

// NewOutbound builds an HTTP outbound that sends requests to peers supplied
// by the given peer.Chooser. The URL template for used for the different
// peers may be customized using the URLTemplate option.
//
// The peer chooser and outbound must share the same transport, in this case
// the HTTP transport.
// The peer chooser must use the transport's RetainPeer to obtain peer
// instances and return those peers to the outbound when it calls Choose.
// The concrete peer type is private and intrinsic to the HTTP transport.
func NewOutbound(chooser peer.Chooser, opts ...OutboundOption) *Outbound {
	return NewTransport().NewOutbound(chooser, opts...)
}

// NewSingleOutbound builds an outbound that sends YARPC requests over HTTP
// to the specified URL.
//
// The URLTemplate option has no effect in this form.
func (t *Transport) NewSingleOutbound(uri string, opts ...OutboundOption) *Outbound {
	parsedURL, err := url.Parse(uri)
	if err != nil {
		panic(err.Error())
	}

	chooser := peerchooser.NewSingle(hostport.PeerIdentifier(parsedURL.Host), t)
	o := t.NewOutbound(chooser)
	for _, opt := range opts {
		opt(o)
	}
	o.setURLTemplate(uri)
	return o
}

// Outbound sends YARPC requests over HTTP. It may be constructed using the
// NewOutbound function or the NewOutbound or NewSingleOutbound methods on the
// HTTP Transport. It is recommended that services use a single HTTP transport
// to construct all HTTP outbounds, ensuring efficient sharing of resources
// across the different outbounds.
type Outbound struct {
	chooser     peer.Chooser
	urlTemplate *url.URL
	tracer      opentracing.Tracer
	transport   *Transport
	sender      sender
	client      *http.Client

	// Headers to add to all outgoing requests.
	headers http.Header

	once *lifecycle.Once

	// should only be false in testing
	bothResponseError bool
<<<<<<< HEAD
	tlsConfig         *tls.Config
	destServiceName   string
=======
	destServiceName   string
	client            *http.Client
>>>>>>> a72b7f31
}

// TransportName is the transport name that will be set on `transport.Request` struct.
func (o *Outbound) TransportName() string {
	return TransportName
}

// setURLTemplate configures an alternate URL template.
// The host:port portion of the URL template gets replaced by the chosen peer's
// identifier for each outbound request.
func (o *Outbound) setURLTemplate(URL string) {
	parsedURL, err := url.Parse(URL)
	if err != nil {
		log.Fatalf("failed to configure HTTP outbound: invalid URL template %q: %s", URL, err)
	}
	o.urlTemplate = parsedURL
}

// Transports returns the outbound's HTTP transport.
func (o *Outbound) Transports() []transport.Transport {
	return []transport.Transport{o.transport}
}

// Chooser returns the outbound's peer chooser.
func (o *Outbound) Chooser() peer.Chooser {
	return o.chooser
}

// Start the HTTP outbound
func (o *Outbound) Start() error {
	return o.once.Start(o.chooser.Start)
}

// Stop the HTTP outbound
func (o *Outbound) Stop() error {
	return o.once.Stop(o.chooser.Stop)
}

// IsRunning returns whether the Outbound is running.
func (o *Outbound) IsRunning() bool {
	return o.once.IsRunning()
}

// Call makes a HTTP request
func (o *Outbound) Call(ctx context.Context, treq *transport.Request) (*transport.Response, error) {
	if treq == nil {
		return nil, yarpcerrors.InvalidArgumentErrorf("request for http unary outbound was nil")
	}

	return o.call(ctx, treq)
}

// CallOneway makes a oneway request
func (o *Outbound) CallOneway(ctx context.Context, treq *transport.Request) (transport.Ack, error) {
	if treq == nil {
		return nil, yarpcerrors.InvalidArgumentErrorf("request for http oneway outbound was nil")
	}

	// res is used to close the response body to avoid memory/connection leak
	// even when the response body is empty
	res, err := o.call(ctx, treq)
	if err != nil {
		return nil, err
	}

	if err = res.Body.Close(); err != nil {
		return nil, yarpcerrors.Newf(yarpcerrors.CodeInternal, err.Error())
	}

	return time.Now(), nil
}

func (o *Outbound) call(ctx context.Context, treq *transport.Request) (*transport.Response, error) {
	start := time.Now()
	deadline, ok := ctx.Deadline()
	if !ok {
		return nil, yarpcerrors.Newf(yarpcerrors.CodeInvalidArgument, "missing context deadline")
	}
	ttl := deadline.Sub(start)

	hreq, err := o.createRequest(treq)
	if err != nil {
		return nil, err
	}
	ctx, hreq, span, err := o.withOpentracingSpan(ctx, hreq, treq, start)
	if err != nil {
		return nil, err
	}
	defer span.Finish()

	hreq = o.withCoreHeaders(hreq, treq, ttl)
	hreq = hreq.WithContext(ctx)

	response, err := o.roundTrip(hreq, treq, start, o.client)
	if err != nil {
		span.SetTag("error", true)
		span.LogFields(opentracinglog.String("event", err.Error()))
		return nil, err
	}

	span.SetTag("http.status_code", response.StatusCode)

	// Service name match validation, return yarpcerrors.CodeInternal error if not match
	if match, resSvcName := checkServiceMatch(treq.Service, response.Header); !match {
		if err = response.Body.Close(); err != nil {
			return nil, yarpcerrors.Newf(yarpcerrors.CodeInternal, err.Error())
		}
		return nil, transport.UpdateSpanWithErr(span,
			yarpcerrors.InternalErrorf("service name sent from the request "+
				"does not match the service name received in the response, sent %q, got: %q", treq.Service, resSvcName))
	}

	tres := &transport.Response{
		Headers:          applicationHeaders.FromHTTPHeaders(response.Header, transport.NewHeaders()),
		Body:             response.Body,
		BodySize:         int(response.ContentLength),
		ApplicationError: response.Header.Get(ApplicationStatusHeader) == ApplicationErrorStatus,
		ApplicationErrorMeta: &transport.ApplicationErrorMeta{
			Details: response.Header.Get(_applicationErrorDetailsHeader),
			Name:    response.Header.Get(_applicationErrorNameHeader),
			Code:    getYARPCApplicationErrorCode(response.Header.Get(_applicationErrorCodeHeader)),
		},
	}

	bothResponseError := response.Header.Get(BothResponseErrorHeader) == AcceptTrue
	if bothResponseError && o.bothResponseError {
		if response.StatusCode >= 300 {
			return getYARPCErrorFromResponse(tres, response, true)
		}
		return tres, nil
	}
	if response.StatusCode >= 200 && response.StatusCode < 300 {
		return tres, nil
	}
	return getYARPCErrorFromResponse(tres, response, false)
}

func getYARPCApplicationErrorCode(code string) *yarpcerrors.Code {
	if code == "" {
		return nil
	}

	errorCode, err := strconv.Atoi(code)
	if err != nil {
		return nil
	}

	yarpcCode := yarpcerrors.Code(errorCode)
	return &yarpcCode
}

func (o *Outbound) getPeerForRequest(ctx context.Context, treq *transport.Request) (*httpPeer, func(error), error) {
	p, onFinish, err := o.chooser.Choose(ctx, treq)
	if err != nil {
		return nil, nil, err
	}

	hpPeer, ok := p.(*httpPeer)
	if !ok {
		return nil, nil, peer.ErrInvalidPeerConversion{
			Peer:         p,
			ExpectedType: "*httpPeer",
		}
	}

	return hpPeer, onFinish, nil
}

func (o *Outbound) createRequest(treq *transport.Request) (*http.Request, error) {
	newURL := *o.urlTemplate
	hreq, err := http.NewRequest("POST", newURL.String(), treq.Body)
	if err != nil {
		return nil, err
	}
	// YARPC needs to remove all the HTTP/2 pseudo headers when a HTTP/2 request (gRPC)
	// was propagated from a YARPC transport middleware to a HTTP/1 service.
	// It should be noted that net/http will return an error if a pseudo
	// header is given along a HTTP/1 request.
	// see: https://cs.opensource.google/go/x/net/+/c6fcb2db:http/httpguts/httplex.go;l=203
	headers := applicationHeaders.deleteHTTP2PseudoHeadersIfNeeded(treq.Headers)
	hreq.Header = applicationHeaders.ToHTTPHeaders(headers, nil)
	return hreq, nil
}

func (o *Outbound) withOpentracingSpan(ctx context.Context, req *http.Request, treq *transport.Request, start time.Time) (context.Context, *http.Request, opentracing.Span, error) {
	// Apply HTTP Context headers for tracing and baggage carried by tracing.
	tracer := o.tracer
	var parent opentracing.SpanContext // ok to be nil
	if parentSpan := opentracing.SpanFromContext(ctx); parentSpan != nil {
		parent = parentSpan.Context()
	}
	tags := opentracing.Tags{
		"rpc.caller":    treq.Caller,
		"rpc.service":   treq.Service,
		"rpc.encoding":  treq.Encoding,
		"rpc.transport": "http",
	}
	for k, v := range yarpc.OpentracingTags {
		tags[k] = v
	}
	span := tracer.StartSpan(
		treq.Procedure,
		opentracing.StartTime(start),
		opentracing.ChildOf(parent),
		tags,
	)
	ext.PeerService.Set(span, treq.Service)
	ext.SpanKindRPCClient.Set(span)
	ext.HTTPUrl.Set(span, req.URL.String())
	ctx = opentracing.ContextWithSpan(ctx, span)

	err := tracer.Inject(
		span.Context(),
		opentracing.HTTPHeaders,
		opentracing.HTTPHeadersCarrier(req.Header),
	)

	return ctx, req, span, err
}

func (o *Outbound) withCoreHeaders(req *http.Request, treq *transport.Request, ttl time.Duration) *http.Request {
	// Add default headers to all requests.
	for k, vs := range o.headers {
		for _, v := range vs {
			req.Header.Add(k, v)
		}
	}

	req.Header.Set(CallerHeader, treq.Caller)
	req.Header.Set(ServiceHeader, treq.Service)
	req.Header.Set(ProcedureHeader, treq.Procedure)
	if ttl != 0 {
		req.Header.Set(TTLMSHeader, fmt.Sprintf("%d", ttl/time.Millisecond))
	}
	if treq.ShardKey != "" {
		req.Header.Set(ShardKeyHeader, treq.ShardKey)
	}
	if treq.RoutingKey != "" {
		req.Header.Set(RoutingKeyHeader, treq.RoutingKey)
	}
	if treq.RoutingDelegate != "" {
		req.Header.Set(RoutingDelegateHeader, treq.RoutingDelegate)
	}
	if treq.CallerProcedure != "" {
		req.Header.Set(CallerProcedureHeader, treq.CallerProcedure)
	}

	encoding := string(treq.Encoding)
	if encoding != "" {
		req.Header.Set(EncodingHeader, encoding)
	}

	if o.bothResponseError {
		req.Header.Set(AcceptsBothResponseErrorHeader, AcceptTrue)
	}

	return req
}

func getYARPCErrorFromResponse(tres *transport.Response, response *http.Response, bothResponseError bool) (*transport.Response, error) {
	var contents string
	var details []byte
	if bothResponseError {
		contents = response.Header.Get(ErrorMessageHeader)
		if response.Header.Get(ErrorDetailsHeader) != "" {
			// the contents of this header and the body should be the same, but
			// use the contents in the body, in case the contents were not ASCII and
			// the contents were not preserved in the header.
			var err error
			details, err = ioutil.ReadAll(response.Body)
			if err != nil {
				return tres, yarpcerrors.Newf(yarpcerrors.CodeInternal, err.Error())
			}
			if err := response.Body.Close(); err != nil {
				return tres, yarpcerrors.Newf(yarpcerrors.CodeInternal, err.Error())
			}
			// nil out body so that it isn't read later
			tres.Body = nil
		}
	} else {
		contentsBytes, err := ioutil.ReadAll(response.Body)
		if err != nil {
			return nil, yarpcerrors.Newf(yarpcerrors.CodeInternal, err.Error())
		}
		contents = string(contentsBytes)
		if err := response.Body.Close(); err != nil {
			return nil, yarpcerrors.Newf(yarpcerrors.CodeInternal, err.Error())
		}
	}
	// use the status code if we can't get a code from the headers
	code := statusCodeToBestCode(response.StatusCode)
	if errorCodeText := response.Header.Get(ErrorCodeHeader); errorCodeText != "" {
		var errorCode yarpcerrors.Code
		// TODO: what to do with error?
		if err := errorCode.UnmarshalText([]byte(errorCodeText)); err == nil {
			code = errorCode
		}
	}
	yarpcErr := intyarpcerrors.NewWithNamef(
		code,
		response.Header.Get(ErrorNameHeader),
		strings.TrimSuffix(contents, "\n"),
	).WithDetails(details)

	if bothResponseError {
		return tres, yarpcErr
	}
	return nil, yarpcErr
}

// Only does verification if there is a response header
func checkServiceMatch(reqSvcName string, resHeaders http.Header) (bool, string) {
	serviceName := resHeaders.Get(ServiceHeader)
	return serviceName == "" || serviceName == reqSvcName, serviceName
}

// RoundTrip implements the http.RoundTripper interface, making a YARPC HTTP outbound suitable as a
// Transport when constructing an HTTP Client. An HTTP client is suitable only for relative paths to
// a single outbound service. The HTTP outbound overrides the host:port portion of the URL of the
// provided request.
//
// Sample usage:
//
//  client := http.Client{Transport: outbound}
//
// Thereafter use the Golang standard library HTTP to send requests with this client.
//
//  ctx, cancel := context.WithTimeout(context.Background(), time.Second)
//  defer cancel()
//  req, err := http.NewRequest("GET", "http://example.com/", nil /* body */)
//  req = req.WithContext(ctx)
//  res, err := client.Do(req)
//
// All requests must have a deadline on the context.
// The peer chooser for raw HTTP requests will receive a YARPC transport.Request with no body.
//
// OpenTracing information must be added manually, before this call, to support context propagation.
func (o *Outbound) RoundTrip(hreq *http.Request) (*http.Response, error) {
	return o.roundTrip(hreq, nil /* treq */, time.Now(), o.sender)
}

func (o *Outbound) roundTrip(hreq *http.Request, treq *transport.Request, start time.Time, sender sender) (*http.Response, error) {
	ctx := hreq.Context()

	deadline, ok := ctx.Deadline()
	if !ok {
		return nil, yarpcerrors.Newf(
			yarpcerrors.CodeInvalidArgument,
			"missing context deadline")
	}
	ttl := deadline.Sub(start)

	// When sending requests through the RoundTrip method, we construct the
	// transport request from the HTTP headers as if it were an inbound
	// request.
	// The API for setting transport metadata for an outbound request when
	// using the go stdlib HTTP client is to use headers as the YAPRC HTTP
	// transport header conventions.
	if treq == nil {
		treq = &transport.Request{
			Caller:          hreq.Header.Get(CallerHeader),
			Service:         hreq.Header.Get(ServiceHeader),
			Encoding:        transport.Encoding(hreq.Header.Get(EncodingHeader)),
			Procedure:       hreq.Header.Get(ProcedureHeader),
			ShardKey:        hreq.Header.Get(ShardKeyHeader),
			RoutingKey:      hreq.Header.Get(RoutingKeyHeader),
			RoutingDelegate: hreq.Header.Get(RoutingDelegateHeader),
			CallerProcedure: hreq.Header.Get(CallerProcedureHeader),
			Headers:         applicationHeaders.FromHTTPHeaders(hreq.Header, transport.Headers{}),
		}
	}

	if err := o.once.WaitUntilRunning(ctx); err != nil {
		return nil, intyarpcerrors.AnnotateWithInfo(
			yarpcerrors.FromError(err),
			"error waiting for HTTP outbound to start for service: %s",
			treq.Service)
	}

	p, onFinish, err := o.getPeerForRequest(ctx, treq)
	if err != nil {
		return nil, err
	}

	hres, err := o.doWithPeer(ctx, hreq, treq, start, ttl, p, sender)
	// Call the onFinish method before returning (with the error from call with peer)
	onFinish(err)
	return hres, err
}

func (o *Outbound) doWithPeer(
	ctx context.Context,
	hreq *http.Request,
	treq *transport.Request,
	start time.Time,
	ttl time.Duration,
	p *httpPeer,
	sender sender,
) (*http.Response, error) {
	hreq.URL.Host = p.HostPort()

	response, err := sender.Do(hreq.WithContext(ctx))
	if err != nil {
		// Workaround borrowed from ctxhttp until
		// https://github.com/golang/go/issues/17711 is resolved.
		select {
		case <-ctx.Done():
			err = ctx.Err()
		default:
		}
		if err == context.DeadlineExceeded {
			// Note that the connection experienced a time out, which may
			// indicate that the connection is half-open, that the destination
			// died without sending a TCP FIN packet.
			p.onSuspect()

			end := time.Now()
			return nil, yarpcerrors.Newf(
				yarpcerrors.CodeDeadlineExceeded,
				"client timeout for procedure %q of service %q after %v",
				treq.Procedure, treq.Service, end.Sub(start))
		}

		// Note that the connection may have been lost so the peer connection
		// maintenance loop resumes probing for availability.
		p.onDisconnected()

		return nil, yarpcerrors.Newf(yarpcerrors.CodeUnknown, "unknown error from http client: %s", err.Error())
	}

	return response, nil
}

// Introspect returns basic status about this outbound.
func (o *Outbound) Introspect() introspection.OutboundStatus {
	state := "Stopped"
	if o.IsRunning() {
		state = "Running"
	}
	var chooser introspection.ChooserStatus
	if i, ok := o.chooser.(introspection.IntrospectableChooser); ok {
		chooser = i.Introspect()
	} else {
		chooser = introspection.ChooserStatus{
			Name: "Introspection not available",
		}
	}
	return introspection.OutboundStatus{
		Transport: "http",
		Endpoint:  o.urlTemplate.String(),
		State:     state,
		Chooser:   chooser,
	}
}<|MERGE_RESOLUTION|>--- conflicted
+++ resolved
@@ -94,7 +94,6 @@
 	}
 }
 
-<<<<<<< HEAD
 // OutboundTLSConfiguration return a OutboundOption which provides tls config
 // for the outbound.
 func OutboundTLSConfiguration(config *tls.Config) OutboundOption {
@@ -103,8 +102,6 @@
 	}
 }
 
-=======
->>>>>>> a72b7f31
 // OutboundDestinationServiceName returns a OutboundOption which provides the
 // name of the destination service. Mostly used in outbound TLS dialer metrics.
 func OutboundDestinationServiceName(name string) OutboundOption {
@@ -134,7 +131,6 @@
 	for _, opt := range opts {
 		opt(o)
 	}
-<<<<<<< HEAD
 
 	client := t.client
 	if o.tlsConfig != nil {
@@ -143,10 +139,6 @@
 	}
 	o.client = client
 	o.sender = &transportSender{Client: client}
-=======
-	o.client = t.client
-	o.sender = &transportSender{Client: t.client}
->>>>>>> a72b7f31
 	return o
 }
 
@@ -215,7 +207,6 @@
 	tracer      opentracing.Tracer
 	transport   *Transport
 	sender      sender
-	client      *http.Client
 
 	// Headers to add to all outgoing requests.
 	headers http.Header
@@ -224,13 +215,9 @@
 
 	// should only be false in testing
 	bothResponseError bool
-<<<<<<< HEAD
+	client            *http.Client
 	tlsConfig         *tls.Config
 	destServiceName   string
-=======
-	destServiceName   string
-	client            *http.Client
->>>>>>> a72b7f31
 }
 
 // TransportName is the transport name that will be set on `transport.Request` struct.
