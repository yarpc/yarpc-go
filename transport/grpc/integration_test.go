// Copyright (c) 2022 Uber Technologies, Inc.
//
// Permission is hereby granted, free of charge, to any person obtaining a copy
// of this software and associated documentation files (the "Software"), to deal
// in the Software without restriction, including without limitation the rights
// to use, copy, modify, merge, publish, distribute, sublicense, and/or sell
// copies of the Software, and to permit persons to whom the Software is
// furnished to do so, subject to the following conditions:
//
// The above copyright notice and this permission notice shall be included in
// all copies or substantial portions of the Software.
//
// THE SOFTWARE IS PROVIDED "AS IS", WITHOUT WARRANTY OF ANY KIND, EXPRESS OR
// IMPLIED, INCLUDING BUT NOT LIMITED TO THE WARRANTIES OF MERCHANTABILITY,
// FITNESS FOR A PARTICULAR PURPOSE AND NONINFRINGEMENT. IN NO EVENT SHALL THE
// AUTHORS OR COPYRIGHT HOLDERS BE LIABLE FOR ANY CLAIM, DAMAGES OR OTHER
// LIABILITY, WHETHER IN AN ACTION OF CONTRACT, TORT OR OTHERWISE, ARISING FROM,
// OUT OF OR IN CONNECTION WITH THE SOFTWARE OR THE USE OR OTHER DEALINGS IN
// THE SOFTWARE.

package grpc

import (
	"bytes"
	"compress/gzip"
	"context"
	"crypto/tls"
	"errors"
	"io"
	"math"
	"net"
	"strings"
	"testing"
	"time"

	"github.com/gogo/protobuf/proto"
	gogostatus "github.com/gogo/status"
	"github.com/opentracing/opentracing-go"
	"github.com/stretchr/testify/assert"
	"github.com/stretchr/testify/require"
	"go.uber.org/goleak"
	"go.uber.org/multierr"
	"go.uber.org/yarpc"
	"go.uber.org/yarpc/api/transport"
	"go.uber.org/yarpc/encoding/protobuf"
	"go.uber.org/yarpc/internal/clientconfig"
	"go.uber.org/yarpc/internal/grpcctx"
	"go.uber.org/yarpc/internal/prototest/example"
	"go.uber.org/yarpc/internal/prototest/examplepb"
	"go.uber.org/yarpc/internal/testtime"
	intyarpcerrors "go.uber.org/yarpc/internal/yarpcerrors"
	"go.uber.org/yarpc/peer"
	"go.uber.org/yarpc/peer/hostport"
	"go.uber.org/yarpc/pkg/procedure"
	"go.uber.org/yarpc/transport/internal/tlsscenario"
	"go.uber.org/yarpc/yarpcerrors"
	"go.uber.org/zap/zaptest"
	"google.golang.org/grpc"
	"google.golang.org/grpc/codes"
	"google.golang.org/grpc/credentials"
	"google.golang.org/grpc/status"
)

func TestYARPCBasic(t *testing.T) {
	t.Parallel()
	te := testEnvOptions{
		TransportOptions: []TransportOption{
			Tracer(opentracing.NoopTracer{}),
		},
	}
	te.do(t, func(t *testing.T, e *testEnv) {
		_, err := e.GetValueYARPC(context.Background(), "foo")
		assert.Equal(t, yarpcerrors.Newf(yarpcerrors.CodeNotFound, "foo"), err)
		assert.NoError(t, e.SetValueYARPC(context.Background(), "foo", "bar"))
		value, err := e.GetValueYARPC(context.Background(), "foo")
		assert.NoError(t, err)
		assert.Equal(t, "bar", value)
	})
}

func TestGRPCBasic(t *testing.T) {
	t.Parallel()
	te := testEnvOptions{}
	te.do(t, func(t *testing.T, e *testEnv) {
		_, err := e.GetValueGRPC(context.Background(), "foo")
		assert.Equal(t, status.Error(codes.NotFound, "foo"), err)
		assert.NoError(t, e.SetValueGRPC(context.Background(), "foo", "bar"))
		value, err := e.GetValueGRPC(context.Background(), "foo")
		assert.NoError(t, err)
		assert.Equal(t, "bar", value)
	})
}

func TestYARPCWellKnownError(t *testing.T) {
	t.Parallel()
	te := testEnvOptions{}
	te.do(t, func(t *testing.T, e *testEnv) {
		e.KeyValueYARPCServer.SetNextError(status.Error(codes.FailedPrecondition, "bar 1"))
		err := e.SetValueYARPC(context.Background(), "foo", "bar")
		assert.Equal(t, yarpcerrors.Newf(yarpcerrors.CodeFailedPrecondition, "bar 1"), err)
	})
}

func TestYARPCNamedError(t *testing.T) {
	t.Parallel()
	te := testEnvOptions{}
	te.do(t, func(t *testing.T, e *testEnv) {
		e.KeyValueYARPCServer.SetNextError(intyarpcerrors.NewWithNamef(yarpcerrors.CodeUnknown, "bar", "baz 1"))
		err := e.SetValueYARPC(context.Background(), "foo", "bar")
		assert.Equal(t, intyarpcerrors.NewWithNamef(yarpcerrors.CodeUnknown, "bar", "baz 1"), err)
	})
}

func TestYARPCNamedErrorNoMessage(t *testing.T) {
	t.Parallel()
	te := testEnvOptions{}
	te.do(t, func(t *testing.T, e *testEnv) {
		e.KeyValueYARPCServer.SetNextError(intyarpcerrors.NewWithNamef(yarpcerrors.CodeUnknown, "bar", ""))
		err := e.SetValueYARPC(context.Background(), "foo", "bar")
		assert.Equal(t, intyarpcerrors.NewWithNamef(yarpcerrors.CodeUnknown, "bar", ""), err)
	})
}

func TestYARPCErrorWithDetails(t *testing.T) {
	t.Parallel()
	te := testEnvOptions{}
	te.do(t, func(t *testing.T, e *testEnv) {
		e.KeyValueYARPCServer.SetNextError(protobuf.NewError(yarpcerrors.CodeNotFound, "hello world", protobuf.WithErrorDetails(&examplepb.SetValueResponse{})))
		err := e.SetValueYARPC(context.Background(), "foo", "bar")
		require.Len(t, protobuf.GetErrorDetails(err), 1)
		assert.Equal(t, protobuf.GetErrorDetails(err)[0], &examplepb.SetValueResponse{})
		assert.Equal(t, yarpcerrors.FromError(err).Code(), yarpcerrors.CodeNotFound)
		assert.Equal(t, yarpcerrors.FromError(err).Message(), "hello world")
	})
}

func TestGRPCWellKnownError(t *testing.T) {
	t.Parallel()
	te := testEnvOptions{}
	te.do(t, func(t *testing.T, e *testEnv) {
		e.KeyValueYARPCServer.SetNextError(status.Error(codes.FailedPrecondition, "bar 1"))
		err := e.SetValueGRPC(context.Background(), "foo", "bar")
		assert.Equal(t, status.Error(codes.FailedPrecondition, "bar 1"), err)
	})
}

func TestGRPCNamedError(t *testing.T) {
	t.Parallel()
	te := testEnvOptions{}
	te.do(t, func(t *testing.T, e *testEnv) {
		e.KeyValueYARPCServer.SetNextError(intyarpcerrors.NewWithNamef(yarpcerrors.CodeUnknown, "bar", "baz 1"))
		err := e.SetValueGRPC(context.Background(), "foo", "bar")
		assert.Equal(t, status.Error(codes.Unknown, "bar: baz 1"), err)
	})
}

func TestGRPCNamedErrorNoMessage(t *testing.T) {
	t.Parallel()
	te := testEnvOptions{}
	te.do(t, func(t *testing.T, e *testEnv) {
		e.KeyValueYARPCServer.SetNextError(intyarpcerrors.NewWithNamef(yarpcerrors.CodeUnknown, "bar", ""))
		err := e.SetValueGRPC(context.Background(), "foo", "bar")
		assert.Equal(t, status.Error(codes.Unknown, "bar"), err)
	})
}

func TestGRPCErrorWithDetails(t *testing.T) {
	t.Parallel()
	te := testEnvOptions{}
	te.do(t, func(t *testing.T, e *testEnv) {
		e.KeyValueYARPCServer.SetNextError(protobuf.NewError(yarpcerrors.CodeNotFound, "hello world", protobuf.WithErrorDetails(&examplepb.SetValueResponse{})))
		err := e.SetValueGRPC(context.Background(), "foo", "bar")
		st := gogostatus.Convert(err)
		assert.Equal(t, st.Code(), codes.NotFound)
		assert.Equal(t, st.Message(), "hello world")
		assert.Equal(t, st.Details(), []interface{}{&examplepb.SetValueResponse{}})
	})
}

func TestYARPCResponseAndError(t *testing.T) {
	t.Parallel()
	te := testEnvOptions{}
	te.do(t, func(t *testing.T, e *testEnv) {
		err := e.SetValueYARPC(context.Background(), "foo", "bar")
		assert.NoError(t, err)
		e.KeyValueYARPCServer.SetNextError(status.Error(codes.FailedPrecondition, "bar 1"))
		value, err := e.GetValueYARPC(context.Background(), "foo")
		assert.Equal(t, "bar", value)
		assert.Equal(t, yarpcerrors.Newf(yarpcerrors.CodeFailedPrecondition, "bar 1"), err)
	})
}

func TestGRPCResponseAndError(t *testing.T) {
	t.Skip("grpc-go clients do not support returning both a response and error as of now")
	t.Parallel()
	te := testEnvOptions{}
	te.do(t, func(t *testing.T, e *testEnv) {
		err := e.SetValueGRPC(context.Background(), "foo", "bar")
		assert.NoError(t, err)
		e.KeyValueYARPCServer.SetNextError(status.Error(codes.FailedPrecondition, "bar 1"))
		value, err := e.GetValueGRPC(context.Background(), "foo")
		assert.Equal(t, "bar", value)
		assert.Equal(t, status.Error(codes.FailedPrecondition, "bar 1"), err)
	})
}

func TestYARPCMaxMsgSize(t *testing.T) {
	t.Parallel()
	value := strings.Repeat("a", defaultServerMaxRecvMsgSize+1)
	t.Run("too big", func(t *testing.T) {
		te := testEnvOptions{}
		te.do(t, func(t *testing.T, e *testEnv) {
			assert.Equal(t, yarpcerrors.CodeResourceExhausted, yarpcerrors.FromError(e.SetValueYARPC(context.Background(), "foo", value)).Code())
		})
	})
	t.Run("just right", func(t *testing.T) {
		te := testEnvOptions{
			TransportOptions: []TransportOption{
				ClientMaxRecvMsgSize(math.MaxInt32),
				ClientMaxSendMsgSize(math.MaxInt32),
				ServerMaxRecvMsgSize(math.MaxInt32),
				ServerMaxSendMsgSize(math.MaxInt32),
			},
		}
		te.do(t, func(t *testing.T, e *testEnv) {
			if assert.NoError(t, e.SetValueYARPC(context.Background(), "foo", value)) {
				getValue, err := e.GetValueYARPC(context.Background(), "foo")
				assert.NoError(t, err)
				assert.Equal(t, value, getValue)
			}
		})
	})
}

func TestLargeEcho(t *testing.T) {
	t.Parallel()
	value := strings.Repeat("a", 32768)
	te := testEnvOptions{}
	te.do(t, func(t *testing.T, e *testEnv) {
		if assert.NoError(t, e.SetValueYARPC(context.Background(), "foo", value)) {
			getValue, err := e.GetValueYARPC(context.Background(), "foo")
			assert.NoError(t, err)
			assert.Equal(t, value, getValue)
		}
	})
}

func TestApplicationErrorPropagation(t *testing.T) {
	t.Parallel()
	te := testEnvOptions{}
	te.do(t, func(t *testing.T, e *testEnv) {
		response, err := e.Call(
			context.Background(),
			"GetValue",
			&examplepb.GetValueRequest{Key: "foo"},
			protobuf.Encoding,
			transport.Headers{},
		)
		require.Equal(t, yarpcerrors.NotFoundErrorf("foo"), err)
		require.True(t, response.ApplicationError)

		response, err = e.Call(
			context.Background(),
			"SetValue",
			&examplepb.SetValueRequest{Key: "foo", Value: "hello"},
			protobuf.Encoding,
			transport.Headers{},
		)
		require.NoError(t, err)
		require.False(t, response.ApplicationError)

		response, err = e.Call(
			context.Background(),
			"GetValue",
			&examplepb.GetValueRequest{Key: "foo"},
			"bad_encoding",
			transport.Headers{},
		)
		require.True(t, yarpcerrors.IsInvalidArgument(err))
		require.False(t, response.ApplicationError)
	})
}

func TestCustomContextDial(t *testing.T) {
	t.Parallel()
	errMsg := "my custom dialer error"
	contextDial := func(context.Context, string) (net.Conn, error) {
		return nil, errors.New(errMsg)
	}

	te := testEnvOptions{
		DialOptions: []DialOption{ContextDialer(contextDial)},
	}
	te.do(t, func(t *testing.T, e *testEnv) {
		err := e.SetValueYARPC(context.Background(), "foo", "bar")
		require.Error(t, err)
		assert.Contains(t, err.Error(), errMsg)
	})
}

// TestGRPCCompression aims to test the compression when both, the client and
// the server has the same compressors registered and have the same compressor
// enabled.
func TestGRPCCompression(t *testing.T) {
	tagsCompression := map[string]string{"stage": "compress"}
	tagsDecompression := map[string]string{"stage": "decompress"}

	tests := []struct {
		testEnvOptions

		msg         string
		compressor  transport.Compressor
		wantErr     string
		wantMetrics []metric
	}{
		{
			msg: "no compression",
		},
		{
			msg:        "fail compression of request",
			compressor: _badCompressor,
			wantErr:    "code:internal message:grpc: error while compressing: assert.AnError general error for testing",
			wantMetrics: []metric{
				{0, tagsCompression},
			},
		},
		{
			msg:        "fail decompression of request",
			compressor: _badDecompressor,
			wantErr:    "code:internal message:grpc: failed to decompress the received message assert.AnError general error for testing",
			wantMetrics: []metric{
				{32777, tagsCompression},
				{0, tagsDecompression},
			},
		},
		{
			msg:        "ok, dummy compression",
			compressor: _goodCompressor,
			wantMetrics: []metric{
				{32777, tagsCompression},
				{32777, tagsDecompression},
				{0, tagsCompression},
				{5, tagsCompression},
				{5, tagsDecompression},
				{32772, tagsCompression},
				{32772, tagsDecompression},
			},
		},
		{
			msg:        "ok, gzip compression",
			compressor: _gzipCompressor,
			wantMetrics: []metric{
				{82, tagsCompression},
				{82, tagsDecompression},
				{23, tagsCompression},
				{23, tagsDecompression},
				{29, tagsCompression},
				{29, tagsDecompression},
				{75, tagsCompression},
				{75, tagsDecompression},
			},
		},
	}

	for _, tt := range tests {
		tt := tt
		t.Run(tt.msg, func(t *testing.T) {
			_metrics.reset()

			tt.testEnvOptions.DialOptions = []DialOption{Compressor(tt.compressor)}
			tt.do(t, func(t *testing.T, e *testEnv) {
				value := strings.Repeat("a", 32*1024)
				err := e.SetValueYARPC(context.Background(), "foo", value)
				if tt.wantErr != "" {
					assert.Error(t, err)
					assert.EqualError(t, err, tt.wantErr)
				} else if assert.NoError(t, err) {
					getValue, err := e.GetValueYARPC(context.Background(), "foo")
					require.NoError(t, err)
					assert.Equal(t, value, getValue)
				}
			})

			compressor := ""
			if tt.compressor != nil {
				compressor = tt.compressor.Name()
			}
			assert.Equal(t, newMetrics(tt.wantMetrics, map[string]string{
				"compressor": compressor,
			}), _metrics)
		})
	}
}

func TestTLSWithYARPCAndGRPC(t *testing.T) {
	tests := []struct {
		name           string
		clientValidity time.Duration
		serverValidity time.Duration
		wantErr        bool
	}{
		{
			name:           "valid certs both sides",
			clientValidity: time.Minute,
			serverValidity: time.Minute,
		},
		{
			name:           "invalid server cert",
			clientValidity: time.Minute,
			serverValidity: -1,
			wantErr:        true,
		},
		{
			name:           "invalid client cert",
			clientValidity: -1,
			serverValidity: time.Minute,
			wantErr:        true,
		},
	}

	for _, tt := range tests {
		t.Run(tt.name, func(t *testing.T) {
			scenario := tlsscenario.Create(t, tt.clientValidity, tt.serverValidity)

			serverCreds := credentials.NewTLS(&tls.Config{
				GetCertificate: func(_ *tls.ClientHelloInfo) (*tls.Certificate, error) {
					return &tls.Certificate{
						Certificate: [][]byte{scenario.ServerCert.Raw},
						Leaf:        scenario.ServerCert,
						PrivateKey:  scenario.ServerKey,
					}, nil
				},
				ClientAuth: tls.RequireAndVerifyClientCert,
				ClientCAs:  scenario.CAs,
			})

			clientCreds := credentials.NewTLS(&tls.Config{
				GetClientCertificate: func(_ *tls.CertificateRequestInfo) (*tls.Certificate, error) {
					return &tls.Certificate{
						Certificate: [][]byte{scenario.ClientCert.Raw},
						Leaf:        scenario.ClientCert,
						PrivateKey:  scenario.ClientKey,
					}, nil
				},
				RootCAs: scenario.CAs,
			})

			te := testEnvOptions{
				InboundOptions: []InboundOption{InboundCredentials(serverCreds)},
				DialOptions:    []DialOption{DialerCredentials(clientCreds)},
			}
			te.do(t, func(t *testing.T, e *testEnv) {
				err := e.SetValueYARPC(context.Background(), "foo", "bar")
				if tt.wantErr {
					assert.Error(t, err)
				} else {
					assert.NoError(t, err)
				}

				err = e.SetValueGRPC(context.Background(), "foo", "bar")
				if tt.wantErr {
					assert.Error(t, err)
				} else {
					assert.NoError(t, err)
				}
			})
		})
	}
}

<<<<<<< HEAD
func TestMuxTLS(t *testing.T) {
	defer goleak.VerifyNone(t)
	tests := []struct {
		name        string
		isClientTLS bool
	}{
		{
			name:        "plaintext_client",
			isClientTLS: false,
		},
		{
			name:        "tls_client",
			isClientTLS: true,
=======
func TestGRPCHeaderListSize(t *testing.T) {
	tests := []struct {
		desc       string
		options    []TransportOption
		headerSize int
		errorMsg   string
	}{
		{
			desc:       "default_setting",
			headerSize: 1024,
		},
		{
			desc:       "limit_server_header_size",
			headerSize: 1024,
			options:    []TransportOption{ServerMaxHeaderListSize(1000)},
			errorMsg:   "header list size to send violates the maximum size (1000 bytes) set by server",
		},
		{
			desc:       "limit_client_header_size",
			headerSize: 1024,
			options:    []TransportOption{ClientMaxHeaderListSize(1000)},
			errorMsg:   "stream terminated",
		},
		{
			desc:       "allow_large_header_size",
			headerSize: 1024 * 1024 * 1, // 1MB
			options:    []TransportOption{ServerMaxHeaderListSize(1024 * 1024 * 2), ClientMaxHeaderListSize(1024 * 1024 * 2)},
>>>>>>> bb834eef
		},
	}

	for _, tt := range tests {
<<<<<<< HEAD
		t.Run(tt.name, func(t *testing.T) {
			scenario := tlsscenario.Create(t, time.Minute, time.Minute)

			serverCreds := &tls.Config{
				GetCertificate: func(_ *tls.ClientHelloInfo) (*tls.Certificate, error) {
					return &tls.Certificate{
						Certificate: [][]byte{scenario.ServerCert.Raw},
						Leaf:        scenario.ServerCert,
						PrivateKey:  scenario.ServerKey,
					}, nil
				},
				ClientAuth: tls.RequireAndVerifyClientCert,
				ClientCAs:  scenario.CAs,
			}

			var dialOptions []DialOption
			if tt.isClientTLS {
				clientCreds := credentials.NewTLS(&tls.Config{
					GetClientCertificate: func(_ *tls.CertificateRequestInfo) (*tls.Certificate, error) {
						return &tls.Certificate{
							Certificate: [][]byte{scenario.ClientCert.Raw},
							Leaf:        scenario.ClientCert,
							PrivateKey:  scenario.ClientKey,
						}, nil
					},
					RootCAs: scenario.CAs,
				})
				dialOptions = append(dialOptions, DialerCredentials(clientCreds))
			}

			te := testEnvOptions{
				InboundOptions: []InboundOption{InboundMuxTLS(serverCreds)},
				DialOptions:    dialOptions,
			}
			te.do(t, func(t *testing.T, e *testEnv) {
				err := e.SetValueYARPC(context.Background(), "foo", "bar")
				assert.NoError(t, err)

				err = e.SetValueGRPC(context.Background(), "foo", "bar")
				assert.NoError(t, err)
=======
		t.Run(tt.desc, func(t *testing.T) {
			headerVal := make([]byte, tt.headerSize)
			// Set valid ASCII as grpc header cannot be a 0 byte slice.
			for i := 0; i < tt.headerSize; i++ {
				headerVal[i] = 'a'
			}
			te := testEnvOptions{
				TransportOptions: tt.options,
			}
			te.do(t, func(t *testing.T, e *testEnv) {
				var resHeaders map[string]string
				// Setting longer timeout as CI timesout on large payloads.
				ctx, cancel := context.WithTimeout(context.Background(), time.Second*15)
				defer cancel()

				err := e.SetValueYARPC(ctx, "foo", "bar", yarpc.ResponseHeaders(&resHeaders), yarpc.WithHeader("test-header", string(headerVal)))
				if tt.errorMsg != "" {
					require.Error(t, err)
					assert.Contains(t, err.Error(), tt.errorMsg)
					return
				}
				assert.NoError(t, err)
				assert.Equal(t, resHeaders["test-header"], string(headerVal))
>>>>>>> bb834eef
			})
		})
	}
}

type metricCollection struct {
	metrics []metric
}

func (c *metricCollection) reset() {
	c.metrics = c.metrics[:0]
}

func newMetrics(metrics []metric, tags map[string]string) *metricCollection {
	c := metricCollection{
		metrics: make([]metric, len(metrics)),
	}
	for i, m := range metrics {
		c.metrics[i] = metric{
			bytes: m.bytes,
			tags:  map[string]string{},
		}
		for key, value := range m.tags {
			c.metrics[i].tags[key] = value
		}
		for key, value := range tags {
			c.metrics[i].tags[key] = value
		}
	}
	return &c
}

type metric struct {
	bytes int
	tags  map[string]string
}

func (m *metric) Increment(value int) {
	m.bytes += value
}

// new creates a new metrics data point and passes returns it as one element slice
func (c *metricCollection) new(stage, compressor string) *metric {
	l := len(c.metrics)
	c.metrics = append(c.metrics, metric{
		bytes: 0,
		tags: map[string]string{
			"compressor": compressor,
			"stage":      stage,
		},
	})
	return &c.metrics[l]
}

type counter interface {
	Increment(value int)
}

type testCompressor struct {
	name       string
	metrics    *metricCollection
	comperr    error
	decomperr  error
	enableGZip bool
}

type testCompressorBehavior int

const (
	testCompressorOk = 1 << iota
	testCompressorFailToCompress
	testCompressorFailToDecompress
	testCompressorGzip
)

func newCompressor(name string, behavior testCompressorBehavior, metrics *metricCollection) *testCompressor {
	comp := testCompressor{
		name:    name,
		metrics: metrics,
	}

	if behavior&testCompressorFailToCompress != 0 {
		comp.comperr = assert.AnError
	}

	if behavior&testCompressorFailToDecompress != 0 {
		comp.decomperr = assert.AnError
	}

	if behavior&testCompressorGzip != 0 {
		comp.enableGZip = true
	}

	return &comp
}

func (c *testCompressor) Name() string { return c.name }

func (c *testCompressor) Compress(w io.Writer) (io.WriteCloser, error) {
	metered := byteMeter{
		Writer:  w,
		counter: c.metrics.new("compress", c.name),
	}

	if c.enableGZip {
		return gzip.NewWriter(&metered), nil
	}
	return &metered, c.comperr
}

func (c *testCompressor) Decompress(r io.Reader) (io.ReadCloser, error) {
	metered := byteMeter{
		Reader:  r,
		counter: c.metrics.new("decompress", c.name),
	}

	if c.enableGZip {
		return gzip.NewReader(&metered)
	}

	return &metered, c.decomperr
}

// byteMeter is a test type wrapper that counts the number of bytes transferred within the compressors.
type byteMeter struct {
	io.Writer
	io.Reader
	counter counter
}

func (m *byteMeter) Write(p []byte) (int, error) {
	m.counter.Increment(len(p))
	return m.Writer.Write(p)
}

func (m *byteMeter) Read(p []byte) (int, error) {
	l, err := m.Reader.Read(p)
	m.counter.Increment(l)
	return l, err
}

func (m *byteMeter) Close() error { return nil }

type testEnv struct {
	Caller              string
	Service             string
	Transport           *Transport
	Inbound             *Inbound
	Outbound            *Outbound
	ClientConn          *grpc.ClientConn
	ContextWrapper      *grpcctx.ContextWrapper
	ClientConfig        transport.ClientConfig
	Procedures          []transport.Procedure
	KeyValueGRPCClient  examplepb.KeyValueClient
	KeyValueYARPCClient examplepb.KeyValueYARPCClient
	KeyValueYARPCServer *example.KeyValueYARPCServer
}

type testEnvOptions struct {
	TransportOptions []TransportOption
	InboundOptions   []InboundOption
	OutboundOptions  []OutboundOption
	DialOptions      []DialOption
}

func (te *testEnvOptions) do(t *testing.T, f func(*testing.T, *testEnv)) {
	testEnv, err := newTestEnv(
		t,
		te.TransportOptions,
		te.InboundOptions,
		te.OutboundOptions,
		te.DialOptions,
	)
	require.NoError(t, err)
	defer func() {
		assert.NoError(t, testEnv.Close())
	}()
	f(t, testEnv)
}

func newTestEnv(
	t *testing.T,
	transportOptions []TransportOption,
	inboundOptions []InboundOption,
	outboundOptions []OutboundOption,
	dialOptions []DialOption,
) (_ *testEnv, err error) {
	keyValueYARPCServer := example.NewKeyValueYARPCServer()
	procedures := examplepb.BuildKeyValueYARPCProcedures(keyValueYARPCServer)
	testRouter := newTestRouter(procedures)

	listener, err := net.Listen("tcp", "127.0.0.1:0")
	if err != nil {
		return nil, err
	}

	logger := zaptest.NewLogger(t)
	transportOptions = append(transportOptions, Logger(logger))
	trans := NewTransport(transportOptions...)
	inbound := trans.NewInbound(listener, inboundOptions...)
	inbound.SetRouter(testRouter)
	chooser := peer.NewSingle(hostport.Identify(listener.Addr().String()), trans.NewDialer(dialOptions...))
	outbound := trans.NewOutbound(chooser, outboundOptions...)

	if err := trans.Start(); err != nil {
		return nil, err
	}
	defer func() {
		if err != nil {
			err = multierr.Append(err, trans.Stop())
		}
	}()

	if err := inbound.Start(); err != nil {
		return nil, err
	}
	defer func() {
		if err != nil {
			err = multierr.Append(err, inbound.Stop())
		}
	}()

	if err := outbound.Start(); err != nil {
		return nil, err
	}
	defer func() {
		if err != nil {
			err = multierr.Append(err, outbound.Stop())
		}
	}()

	var clientConn *grpc.ClientConn

	clientConn, err = grpc.Dial(listener.Addr().String(), newDialOptions(dialOptions).grpcOptions()...)
	if err != nil {
		return nil, err
	}
	keyValueClient := examplepb.NewKeyValueClient(clientConn)

	caller := "example-client"
	service := "example"
	clientConfig := clientconfig.MultiOutbound(
		caller,
		service,
		transport.Outbounds{
			ServiceName: caller,
			Unary:       outbound,
		},
	)
	keyValueYARPCClient := examplepb.NewKeyValueYARPCClient(clientConfig)

	contextWrapper := grpcctx.NewContextWrapper().
		WithCaller("example-client").
		WithService("example").
		WithEncoding(string(protobuf.Encoding))

	return &testEnv{
		Caller:              caller,
		Service:             service,
		Transport:           trans,
		Inbound:             inbound,
		Outbound:            outbound,
		ClientConn:          clientConn,
		ContextWrapper:      contextWrapper,
		ClientConfig:        clientConfig,
		Procedures:          procedures,
		KeyValueGRPCClient:  keyValueClient,
		KeyValueYARPCClient: keyValueYARPCClient,
		KeyValueYARPCServer: keyValueYARPCServer,
	}, nil
}

func (e *testEnv) Call(
	ctx context.Context,
	methodName string,
	message proto.Message,
	encoding transport.Encoding,
	headers transport.Headers,
) (*transport.Response, error) {
	data, err := proto.Marshal(message)
	if err != nil {
		return nil, err
	}
	ctx, cancel := context.WithTimeout(ctx, testtime.Second)
	defer cancel()
	return e.Outbound.Call(
		ctx,
		&transport.Request{
			Caller:   e.Caller,
			Service:  e.Service,
			Encoding: encoding,
			Procedure: procedure.ToName(
				"uber.yarpc.internal.examples.protobuf.example.KeyValue",
				methodName,
			),
			Headers: headers,
			Body:    bytes.NewReader(data),
		},
	)
}

func (e *testEnv) GetValueYARPC(ctx context.Context, key string, options ...yarpc.CallOption) (string, error) {
	ctx, cancel := context.WithTimeout(ctx, testtime.Second)
	defer cancel()
	response, err := e.KeyValueYARPCClient.GetValue(ctx, &examplepb.GetValueRequest{Key: key}, options...)
	if response != nil {
		return response.Value, err
	}
	return "", err
}

func (e *testEnv) SetValueYARPC(ctx context.Context, key string, value string, options ...yarpc.CallOption) error {
	if _, ok := ctx.Deadline(); !ok {
		var cancel func()
		ctx, cancel = context.WithTimeout(ctx, testtime.Second)
		defer cancel()
	}
	_, err := e.KeyValueYARPCClient.SetValue(ctx, &examplepb.SetValueRequest{Key: key, Value: value}, options...)
	return err
}

func (e *testEnv) GetValueGRPC(ctx context.Context, key string) (string, error) {
	ctx, cancel := context.WithTimeout(ctx, testtime.Second)
	defer cancel()
	response, err := e.KeyValueGRPCClient.GetValue(e.ContextWrapper.Wrap(ctx), &examplepb.GetValueRequest{Key: key})
	if response != nil {
		return response.Value, err
	}
	return "", err
}

func (e *testEnv) SetValueGRPC(ctx context.Context, key string, value string) error {
	ctx, cancel := context.WithTimeout(ctx, testtime.Second)
	defer cancel()
	_, err := e.KeyValueGRPCClient.SetValue(e.ContextWrapper.Wrap(ctx), &examplepb.SetValueRequest{Key: key, Value: value})
	return err
}

func (e *testEnv) Close() error {
	return multierr.Combine(
		e.ClientConn.Close(),
		e.Transport.Stop(),
		e.Outbound.Stop(),
		e.Inbound.Stop(),
	)
}

type testRouter struct {
	procedures []transport.Procedure
}

func newTestRouter(procedures []transport.Procedure) *testRouter {
	return &testRouter{procedures}
}

func (r *testRouter) Procedures() []transport.Procedure {
	return r.procedures
}

func (r *testRouter) Choose(_ context.Context, request *transport.Request) (transport.HandlerSpec, error) {
	for _, procedure := range r.procedures {
		if procedure.Name == request.Procedure {
			return procedure.HandlerSpec, nil
		}
	}
	return transport.HandlerSpec{}, yarpcerrors.UnimplementedErrorf("no procedure for name %s", request.Procedure)
}

func TestYARPCErrorsConverted(t *testing.T) {
	// Ensures that all returned errors are gRPC errors and not YARPC errors

	trans := NewTransport()

	listener, err := net.Listen("tcp", "127.0.0.1:0")
	require.NoError(t, err)
	inbound := trans.NewInbound(listener)

	outbound := trans.NewSingleOutbound(listener.Addr().String())

	router := &testRouter{}
	inbound.SetRouter(router)

	require.NoError(t, trans.Start())
	defer func() { assert.NoError(t, trans.Stop()) }()

	require.NoError(t, inbound.Start())
	defer func() { assert.NoError(t, inbound.Stop()) }()

	require.NoError(t, outbound.Start())
	defer func() { assert.NoError(t, outbound.Stop()) }()

	t.Run("no procedure", func(t *testing.T) {
		ctx, cancel := context.WithTimeout(context.Background(), time.Second)
		defer cancel()

		_, err := outbound.Call(ctx, &transport.Request{
			Caller:    "caller",
			Service:   "service",
			Encoding:  "encoding",
			Procedure: "no procedure",
			Body:      bytes.NewBufferString("foo-body"),
		})

		require.Error(t, err)
		assert.True(t, yarpcerrors.IsUnimplemented(err))
	})
}<|MERGE_RESOLUTION|>--- conflicted
+++ resolved
@@ -468,21 +468,6 @@
 	}
 }
 
-<<<<<<< HEAD
-func TestMuxTLS(t *testing.T) {
-	defer goleak.VerifyNone(t)
-	tests := []struct {
-		name        string
-		isClientTLS bool
-	}{
-		{
-			name:        "plaintext_client",
-			isClientTLS: false,
-		},
-		{
-			name:        "tls_client",
-			isClientTLS: true,
-=======
 func TestGRPCHeaderListSize(t *testing.T) {
 	tests := []struct {
 		desc       string
@@ -510,12 +495,54 @@
 			desc:       "allow_large_header_size",
 			headerSize: 1024 * 1024 * 1, // 1MB
 			options:    []TransportOption{ServerMaxHeaderListSize(1024 * 1024 * 2), ClientMaxHeaderListSize(1024 * 1024 * 2)},
->>>>>>> bb834eef
 		},
 	}
 
 	for _, tt := range tests {
-<<<<<<< HEAD
+		t.Run(tt.desc, func(t *testing.T) {
+			headerVal := make([]byte, tt.headerSize)
+			// Set valid ASCII as grpc header cannot be a 0 byte slice.
+			for i := 0; i < tt.headerSize; i++ {
+				headerVal[i] = 'a'
+			}
+			te := testEnvOptions{
+				TransportOptions: tt.options,
+			}
+			te.do(t, func(t *testing.T, e *testEnv) {
+				var resHeaders map[string]string
+				// Setting longer timeout as CI timesout on large payloads.
+				ctx, cancel := context.WithTimeout(context.Background(), time.Second*15)
+				defer cancel()
+
+				err := e.SetValueYARPC(ctx, "foo", "bar", yarpc.ResponseHeaders(&resHeaders), yarpc.WithHeader("test-header", string(headerVal)))
+				if tt.errorMsg != "" {
+					require.Error(t, err)
+					assert.Contains(t, err.Error(), tt.errorMsg)
+					return
+				}
+				assert.NoError(t, err)
+				assert.Equal(t, resHeaders["test-header"], string(headerVal))
+			})
+		})
+	}
+}
+
+func TestMuxTLS(t *testing.T) {
+	defer goleak.VerifyNone(t)
+	tests := []struct {
+		name        string
+		isClientTLS bool
+	}{
+		{
+			name:        "plaintext_client",
+			isClientTLS: false,
+		},
+		{
+			name:        "tls_client",
+			isClientTLS: true,
+		},
+	}
+	for _, tt := range tests {
 		t.Run(tt.name, func(t *testing.T) {
 			scenario := tlsscenario.Create(t, time.Minute, time.Minute)
 
@@ -556,31 +583,6 @@
 
 				err = e.SetValueGRPC(context.Background(), "foo", "bar")
 				assert.NoError(t, err)
-=======
-		t.Run(tt.desc, func(t *testing.T) {
-			headerVal := make([]byte, tt.headerSize)
-			// Set valid ASCII as grpc header cannot be a 0 byte slice.
-			for i := 0; i < tt.headerSize; i++ {
-				headerVal[i] = 'a'
-			}
-			te := testEnvOptions{
-				TransportOptions: tt.options,
-			}
-			te.do(t, func(t *testing.T, e *testEnv) {
-				var resHeaders map[string]string
-				// Setting longer timeout as CI timesout on large payloads.
-				ctx, cancel := context.WithTimeout(context.Background(), time.Second*15)
-				defer cancel()
-
-				err := e.SetValueYARPC(ctx, "foo", "bar", yarpc.ResponseHeaders(&resHeaders), yarpc.WithHeader("test-header", string(headerVal)))
-				if tt.errorMsg != "" {
-					require.Error(t, err)
-					assert.Contains(t, err.Error(), tt.errorMsg)
-					return
-				}
-				assert.NoError(t, err)
-				assert.Equal(t, resHeaders["test-header"], string(headerVal))
->>>>>>> bb834eef
 			})
 		})
 	}
