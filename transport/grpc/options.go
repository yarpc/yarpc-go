--- conflicted
+++ resolved
@@ -229,26 +229,16 @@
 }
 
 type transportOptions struct {
-<<<<<<< HEAD
-	backoffStrategy      backoff.Strategy
-	tracer               opentracing.Tracer
-	logger               *zap.Logger
-	meter                *metrics.Scope
-	serverMaxRecvMsgSize int
-	serverMaxSendMsgSize int
-	clientMaxRecvMsgSize int
-	clientMaxSendMsgSize int
-=======
 	backoffStrategy         backoff.Strategy
 	tracer                  opentracing.Tracer
 	logger                  *zap.Logger
+	meter                   *metrics.Scope
 	serverMaxRecvMsgSize    int
 	serverMaxSendMsgSize    int
 	clientMaxRecvMsgSize    int
 	clientMaxSendMsgSize    int
 	serverMaxHeaderListSize *uint32
 	clientMaxHeaderListSize *uint32
->>>>>>> bb834eef
 }
 
 func newTransportOptions(options []TransportOption) *transportOptions {
