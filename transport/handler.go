// Copyright (c) 2016 Uber Technologies, Inc.
//
// Permission is hereby granted, free of charge, to any person obtaining a copy
// of this software and associated documentation files (the "Software"), to deal
// in the Software without restriction, including without limitation the rights
// to use, copy, modify, merge, publish, distribute, sublicense, and/or sell
// copies of the Software, and to permit persons to whom the Software is
// furnished to do so, subject to the following conditions:
//
// The above copyright notice and this permission notice shall be included in
// all copies or substantial portions of the Software.
//
// THE SOFTWARE IS PROVIDED "AS IS", WITHOUT WARRANTY OF ANY KIND, EXPRESS OR
// IMPLIED, INCLUDING BUT NOT LIMITED TO THE WARRANTIES OF MERCHANTABILITY,
// FITNESS FOR A PARTICULAR PURPOSE AND NONINFRINGEMENT. IN NO EVENT SHALL THE
// AUTHORS OR COPYRIGHT HOLDERS BE LIABLE FOR ANY CLAIM, DAMAGES OR OTHER
// LIABILITY, WHETHER IN AN ACTION OF CONTRACT, TORT OR OTHERWISE, ARISING FROM,
// OUT OF OR IN CONNECTION WITH THE SOFTWARE OR THE USE OR OTHER DEALINGS IN
// THE SOFTWARE.

package transport

import (
	"fmt"

	"golang.org/x/net/context"
)

// Type is an enum of RPC types
type Type int

const (
	// Unary type
	Unary Type = iota + 1
	// Oneway type
	Oneway
)

func (t Type) String() string {
	switch t {
	case Unary:
		return "Unary"
	case Oneway:
		return "Oneway"
	default:
		return fmt.Sprintf("Type(%v)", int(t))
	}
}

// HandlerSpec holds a handler and its Type
type HandlerSpec struct {
	Type Type

	Handler       Handler
	OnewayHandler OnewayHandler
}

// Handler handles a single, transport-level, unary request.
type Handler interface {
	// Handle the given request, writing the response to the given
	// ResponseWriter.
	//
	// An error may be returned in case of failures. BadRequestError must be
	// returned for invalid requests. All other failures are treated as
	// UnexpectedErrors.
<<<<<<< HEAD
	Handle(
		ctx context.Context,
		opts Options,
		req *Request,
		resw ResponseWriter,
	) error
}

// OnewayHandler handles a single, transport-level, oneway request.
type OnewayHandler interface {
	// Handle the given oneway request
	//
	// An error may be returned in case of failures.
	// TODO: determine oneway errors and how to deal with them
	HandleOneway(
		ctx context.Context,
		opts Options,
		req *Request,
	) error
=======
	Handle(ctx context.Context, req *Request, resw ResponseWriter) error
>>>>>>> 5cb0df4c
}<|MERGE_RESOLUTION|>--- conflicted
+++ resolved
@@ -63,13 +63,7 @@
 	// An error may be returned in case of failures. BadRequestError must be
 	// returned for invalid requests. All other failures are treated as
 	// UnexpectedErrors.
-<<<<<<< HEAD
-	Handle(
-		ctx context.Context,
-		opts Options,
-		req *Request,
-		resw ResponseWriter,
-	) error
+	Handle(ctx context.Context, req *Request, resw ResponseWriter) error
 }
 
 // OnewayHandler handles a single, transport-level, oneway request.
@@ -80,10 +74,6 @@
 	// TODO: determine oneway errors and how to deal with them
 	HandleOneway(
 		ctx context.Context,
-		opts Options,
 		req *Request,
 	) error
-=======
-	Handle(ctx context.Context, req *Request, resw ResponseWriter) error
->>>>>>> 5cb0df4c
 }