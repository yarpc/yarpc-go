// Copyright (c) 2016 Uber Technologies, Inc.
//
// Permission is hereby granted, free of charge, to any person obtaining a copy
// of this software and associated documentation files (the "Software"), to deal
// in the Software without restriction, including without limitation the rights
// to use, copy, modify, merge, publish, distribute, sublicense, and/or sell
// copies of the Software, and to permit persons to whom the Software is
// furnished to do so, subject to the following conditions:
//
// The above copyright notice and this permission notice shall be included in
// all copies or substantial portions of the Software.
//
// THE SOFTWARE IS PROVIDED "AS IS", WITHOUT WARRANTY OF ANY KIND, EXPRESS OR
// IMPLIED, INCLUDING BUT NOT LIMITED TO THE WARRANTIES OF MERCHANTABILITY,
// FITNESS FOR A PARTICULAR PURPOSE AND NONINFRINGEMENT. IN NO EVENT SHALL THE
// AUTHORS OR COPYRIGHT HOLDERS BE LIABLE FOR ANY CLAIM, DAMAGES OR OTHER
// LIABILITY, WHETHER IN AN ACTION OF CONTRACT, TORT OR OTHERWISE, ARISING FROM,
// OUT OF OR IN CONNECTION WITH THE SOFTWARE OR THE USE OR OTHER DEALINGS IN
// THE SOFTWARE.

package transport

//go:generate stringer -type=Type

import "context"

// Type is an enum of RPC types
type Type int

<<<<<<< HEAD
=======
//go:generate stringer -type=Type

>>>>>>> 831aab7a
const (
	// Unary types are traditional request/response RPCs
	Unary Type = iota + 1
	// Oneway types are fire and forget RPCs (no response)
	Oneway
)

// HandlerSpec holds a handler and its Type
// one handler will be set, the other nil
type HandlerSpec struct {
	t Type

	unaryHandler  UnaryHandler
	onewayHandler OnewayHandler
}

// Type returns the associated handler's type
func (h HandlerSpec) Type() Type { return h.t }

// Unary returns the Unary Handler or nil
func (h HandlerSpec) Unary() UnaryHandler { return h.unaryHandler }

// Oneway returns the Oneway Handler or nil
func (h HandlerSpec) Oneway() OnewayHandler { return h.onewayHandler }

// NewUnaryHandlerSpec returns an new HandlerSpec with a UnaryHandler
func NewUnaryHandlerSpec(handler UnaryHandler) HandlerSpec {
	return HandlerSpec{t: Unary, unaryHandler: handler}
}

// NewOnewayHandlerSpec returns an new HandlerSpec with a OnewayHandler
func NewOnewayHandlerSpec(handler OnewayHandler) HandlerSpec {
	return HandlerSpec{t: Oneway, onewayHandler: handler}
}

// UnaryHandler handles a single, transport-level, unary request.
type UnaryHandler interface {
	// Handle the given request, writing the response to the given
	// ResponseWriter.
	//
	// An error may be returned in case of failures. BadRequestError must be
	// returned for invalid requests. All other failures are treated as
	// UnexpectedErrors.
	Handle(ctx context.Context, req *Request, resw ResponseWriter) error
}

// OnewayHandler handles a single, transport-level, oneway request.
type OnewayHandler interface {
	// Handle the given oneway request
	//
	// An error may be returned in case of failures.
<<<<<<< HEAD
	HandleOneway(
		ctx context.Context,
		req *Request,
	) error
=======
	HandleOneway(ctx context.Context, req *Request) error
>>>>>>> 831aab7a
}<|MERGE_RESOLUTION|>--- conflicted
+++ resolved
@@ -20,18 +20,13 @@
 
 package transport
 
-//go:generate stringer -type=Type
-
 import "context"
 
 // Type is an enum of RPC types
 type Type int
 
-<<<<<<< HEAD
-=======
 //go:generate stringer -type=Type
 
->>>>>>> 831aab7a
 const (
 	// Unary types are traditional request/response RPCs
 	Unary Type = iota + 1
@@ -83,12 +78,5 @@
 	// Handle the given oneway request
 	//
 	// An error may be returned in case of failures.
-<<<<<<< HEAD
-	HandleOneway(
-		ctx context.Context,
-		req *Request,
-	) error
-=======
 	HandleOneway(ctx context.Context, req *Request) error
->>>>>>> 831aab7a
 }