--- conflicted
+++ resolved
@@ -83,12 +83,8 @@
 	inboundTLSConfig *tls.Config
 	inboundTLSMode   *yarpctls.Mode
 
-<<<<<<< HEAD
 	outboundTLSConfigProvider yarpctls.OutboundTLSConfigProvider
 	outboundChannels          []*outboundChannel
-=======
-	outboundChannels []*outboundChannel
->>>>>>> de066094
 }
 
 // NewTransport is a YARPC transport that facilitates sending and receiving
@@ -334,7 +330,7 @@
 	p.notifyConnectionStatusChanged()
 }
 
-<<<<<<< HEAD
+
 // CreateTLSOutboundChannel creates a outbound channel for managing tls
 // connections with the given tls config and destination name.
 // Usage:
@@ -354,8 +350,6 @@
 	return t.createOutboundChannel(dialer.NewTLSDialer(params).DialContext)
 }
 
-=======
->>>>>>> de066094
 func (t *Transport) createOutboundChannel(dialerFunc dialerFunc) (peer.Transport, error) {
 	t.lock.Lock()
 	defer t.lock.Unlock()
