// Copyright (c) 2022 Uber Technologies, Inc.
//
// Permission is hereby granted, free of charge, to any person obtaining a copy
// of this software and associated documentation files (the "Software"), to deal
// in the Software without restriction, including without limitation the rights
// to use, copy, modify, merge, publish, distribute, sublicense, and/or sell
// copies of the Software, and to permit persons to whom the Software is
// furnished to do so, subject to the following conditions:
//
// The above copyright notice and this permission notice shall be included in
// all copies or substantial portions of the Software.
//
// THE SOFTWARE IS PROVIDED "AS IS", WITHOUT WARRANTY OF ANY KIND, EXPRESS OR
// IMPLIED, INCLUDING BUT NOT LIMITED TO THE WARRANTIES OF MERCHANTABILITY,
// FITNESS FOR A PARTICULAR PURPOSE AND NONINFRINGEMENT. IN NO EVENT SHALL THE
// AUTHORS OR COPYRIGHT HOLDERS BE LIABLE FOR ANY CLAIM, DAMAGES OR OTHER
// LIABILITY, WHETHER IN AN ACTION OF CONTRACT, TORT OR OTHERWISE, ARISING FROM,
// OUT OF OR IN CONNECTION WITH THE SOFTWARE OR THE USE OR OTHER DEALINGS IN
// THE SOFTWARE.

package tchannel

import (
	"context"
	"crypto/tls"
	"errors"
	"fmt"
	"net"
	"sync"
	"time"

	"github.com/opentracing/opentracing-go"
	"github.com/uber/tchannel-go"
	"go.uber.org/net/metrics"
	backoffapi "go.uber.org/yarpc/api/backoff"
	"go.uber.org/yarpc/api/peer"
	"go.uber.org/yarpc/api/transport"
	yarpctls "go.uber.org/yarpc/api/transport/tls"
	"go.uber.org/yarpc/pkg/lifecycle"
	"go.uber.org/yarpc/transport/internal/tls/dialer"
	"go.uber.org/yarpc/transport/internal/tls/muxlistener"
	"go.uber.org/zap"
)

type headerCase int

const (
	canonicalizedHeaderCase headerCase = iota
	originalHeaderCase
)

// Transport is a TChannel transport suitable for use with YARPC's peer
// selection system.
// The transport implements peer.Transport so multiple peer.List
// implementations can retain and release shared peers.
// The transport implements transport.Transport so it is suitable for lifecycle
// management.
type Transport struct {
	lock sync.Mutex
	once *lifecycle.Once

	ch                *tchannel.Channel
	router            transport.Router
	tracer            opentracing.Tracer
	logger            *zap.Logger
	meter             *metrics.Scope
	name              string
	addr              string
	listener          net.Listener
	dialer            func(ctx context.Context, network, hostPort string) (net.Conn, error)
	newResponseWriter func(inboundCallResponse, tchannel.Format, headerCase) responseWriter

	connTimeout         time.Duration
	connectorsGroup     sync.WaitGroup
	connBackoffStrategy backoffapi.Strategy
	headerCase          headerCase

	peers map[string]*tchannelPeer

	nativeTChannelMethods          NativeTChannelMethods
	excludeServiceHeaderInResponse bool

	inboundTLSConfig *tls.Config
	inboundTLSMode   *yarpctls.Mode

<<<<<<< HEAD
	outboundTLSConfigProvider yarpctls.OutboundTLSConfigProvider
	outboundChannels          []*outboundChannel
=======
	outboundChannels []*outboundChannel
>>>>>>> eac4270b
}

// NewTransport is a YARPC transport that facilitates sending and receiving
// YARPC requests through TChannel.
// It uses a shared TChannel Channel for both, incoming and outgoing requests,
// ensuring reuse of connections and other resources.
//
// Either the local service name (with the ServiceName option) or a user-owned
// TChannel (with the WithChannel option) MUST be specified.
func NewTransport(opts ...TransportOption) (*Transport, error) {
	options := newTransportOptions()

	for _, opt := range opts {
		opt(&options)
	}

	if options.ch != nil {
		return nil, fmt.Errorf("NewTransport does not accept WithChannel, use NewChannelTransport")
	}

	return options.newTransport(), nil
}

func (o transportOptions) newTransport() *Transport {
	logger := o.logger
	if logger == nil {
		logger = zap.NewNop()
	}
	headerCase := canonicalizedHeaderCase
	if o.originalHeaders {
		headerCase = originalHeaderCase
	}
	return &Transport{
		once:                           lifecycle.NewOnce(),
		name:                           o.name,
		addr:                           o.addr,
		listener:                       o.listener,
		dialer:                         o.dialer,
		connTimeout:                    o.connTimeout,
		connBackoffStrategy:            o.connBackoffStrategy,
		peers:                          make(map[string]*tchannelPeer),
		tracer:                         o.tracer,
		logger:                         logger,
		meter:                          o.meter,
		headerCase:                     headerCase,
		newResponseWriter:              newHandlerWriter,
		nativeTChannelMethods:          o.nativeTChannelMethods,
		excludeServiceHeaderInResponse: o.excludeServiceHeaderInResponse,
		inboundTLSConfig:               o.inboundTLSConfig,
		inboundTLSMode:                 o.inboundTLSMode,
		outboundTLSConfigProvider:      o.outboundTLSConfigProvider,
	}
}

// ListenAddr exposes the listen address of the transport.
func (t *Transport) ListenAddr() string {
	return t.addr
}

// RetainPeer adds a peer subscriber (typically a peer chooser) and causes the
// transport to maintain persistent connections with that peer.
func (t *Transport) RetainPeer(pid peer.Identifier, sub peer.Subscriber) (peer.Peer, error) {
	return t.retainPeer(pid, sub, t.ch)
}

func (t *Transport) retainPeer(pid peer.Identifier, sub peer.Subscriber, ch *tchannel.Channel) (peer.Peer, error) {
	t.lock.Lock()
	defer t.lock.Unlock()

	p := t.getOrCreatePeer(pid, ch)
	p.Subscribe(sub)
	return p, nil
}

// **NOTE** should only be called while the lock write mutex is acquired
func (t *Transport) getOrCreatePeer(pid peer.Identifier, ch *tchannel.Channel) *tchannelPeer {
	addr := pid.Identifier()
	if p, ok := t.peers[addr]; ok {
		return p
	}

	p := newPeer(addr, t, ch)
	t.peers[addr] = p
	// Start a peer connection loop
	t.connectorsGroup.Add(1)
	go p.maintainConnection()

	return p
}

// ReleasePeer releases a peer from the peer.Subscriber and removes that peer
// from the Transport if nothing is listening to it.
func (t *Transport) ReleasePeer(pid peer.Identifier, sub peer.Subscriber) error {
	t.lock.Lock()
	defer t.lock.Unlock()

	p, ok := t.peers[pid.Identifier()]
	if !ok {
		return peer.ErrTransportHasNoReferenceToPeer{
			TransportName:  "tchannel.Transport",
			PeerIdentifier: pid.Identifier(),
		}
	}

	if err := p.Unsubscribe(sub); err != nil {
		return err
	}

	if p.NumSubscribers() == 0 {
		// Release the peer so that the connection retention loop stops.
		p.release()
		delete(t.peers, pid.Identifier())
	}

	return nil
}

// Start starts the TChannel transport. This starts making connections and
// accepting inbound requests. All inbounds must have been assigned a router
// to accept inbound requests before this is called.
func (t *Transport) Start() error {
	return t.once.Start(t.start)
}

func (t *Transport) start() error {
	t.lock.Lock()
	defer t.lock.Unlock()

	var skipHandlerMethods []string
	if t.nativeTChannelMethods != nil {
		skipHandlerMethods = t.nativeTChannelMethods.SkipMethodNames()
	}

	chopts := tchannel.ChannelOptions{
		Tracer: t.tracer,
		Handler: handler{
			router:                         t.router,
			tracer:                         t.tracer,
			headerCase:                     t.headerCase,
			logger:                         t.logger,
			newResponseWriter:              t.newResponseWriter,
			excludeServiceHeaderInResponse: t.excludeServiceHeaderInResponse,
		},
		OnPeerStatusChanged: t.onPeerStatusChanged,
		Dialer:              t.dialer,
		SkipHandlerMethods:  skipHandlerMethods,
	}
	ch, err := tchannel.NewChannel(t.name, &chopts)
	if err != nil {
		return err
	}
	t.ch = ch

	if t.nativeTChannelMethods != nil {
		for name, handler := range t.nativeTChannelMethods.Methods() {
			ch.Register(handler, name)
		}
	}

	listener := t.listener
	if listener == nil {
		addr := t.addr
		// Default to ListenIP if addr wasn't given.
		if addr == "" {
			listenIP, err := tchannel.ListenIP()
			if err != nil {
				return err
			}

			addr = listenIP.String() + ":0"
			// TODO(abg): Find a way to export this to users
		}

		// TODO(abg): If addr was just the port (":4040"), we want to use
		// ListenIP() + ":4040" rather than just ":4040".
		listener, err = net.Listen("tcp", addr)
		if err != nil {
			return err
		}
	}

	if t.inboundTLSMode != nil && *t.inboundTLSMode != yarpctls.Disabled {
		if t.inboundTLSConfig == nil {
			return errors.New("tchannel TLS enabled but configuration not provided")
		}

		listener = muxlistener.NewListener(muxlistener.Config{
			Listener:      listener,
			TLSConfig:     t.inboundTLSConfig,
			ServiceName:   t.name,
			TransportName: TransportName,
			Meter:         t.meter,
			Logger:        t.logger,
			Mode:          *t.inboundTLSMode,
		})
	}

	if err := t.ch.Serve(listener); err != nil {
		return err
	}
	t.addr = t.ch.PeerInfo().HostPort

	for _, outboundChannel := range t.outboundChannels {
		outboundChannel.start()
	}
	return nil
}

// Stop stops the TChannel transport. It starts rejecting incoming requests
// and draining connections before closing them.
// In a future version of YARPC, Stop will block until the underlying channel
// has closed completely.
func (t *Transport) Stop() error {
	return t.once.Stop(t.stop)
}

func (t *Transport) stop() error {
	t.ch.Close()
	for _, outboundChannel := range t.outboundChannels {
		outboundChannel.stop()
	}
	t.connectorsGroup.Wait()
	return nil
}

// IsRunning returns whether the TChannel transport is running.
func (t *Transport) IsRunning() bool {
	return t.once.IsRunning()
}

// onPeerStatusChanged receives notifications from TChannel Channel when any
// peer's status changes.
func (t *Transport) onPeerStatusChanged(tp *tchannel.Peer) {
	t.lock.Lock()
	defer t.lock.Unlock()

	p, ok := t.peers[tp.HostPort()]
	if !ok {
		return
	}
	p.notifyConnectionStatusChanged()
}

<<<<<<< HEAD
func (t *Transport) CreateTLSOutboundChannel(tlsConfig *tls.Config, destinationName string) (peer.Transport, error) {
	params := dialer.Params{
		Config:        tlsConfig,
		Meter:         t.meter,
		Logger:        t.logger,
		ServiceName:   t.name,
		TransportName: TransportName,
		Dest:          destinationName,
		Dialer:        t.dialer,
	}
	return t.createOutboundChannel(dialer.NewTLSDialer(params).DialContext)
}

=======
>>>>>>> eac4270b
func (t *Transport) createOutboundChannel(dialerFunc dialerFunc) (peer.Transport, error) {
	t.lock.Lock()
	defer t.lock.Unlock()

	if t.once.State() != lifecycle.Idle {
<<<<<<< HEAD
		return nil, errors.New("tchannel outbound channel can be created before starting transport")
=======
		return nil, errors.New("tchannel outbound channel cannot be created after starting transport")
>>>>>>> eac4270b
	}
	outboundChannel := newOutboundChannel(t, dialerFunc)
	t.outboundChannels = append(t.outboundChannels, outboundChannel)
	return outboundChannel, nil
}<|MERGE_RESOLUTION|>--- conflicted
+++ resolved
@@ -83,12 +83,8 @@
 	inboundTLSConfig *tls.Config
 	inboundTLSMode   *yarpctls.Mode
 
-<<<<<<< HEAD
 	outboundTLSConfigProvider yarpctls.OutboundTLSConfigProvider
 	outboundChannels          []*outboundChannel
-=======
-	outboundChannels []*outboundChannel
->>>>>>> eac4270b
 }
 
 // NewTransport is a YARPC transport that facilitates sending and receiving
@@ -332,7 +328,6 @@
 	p.notifyConnectionStatusChanged()
 }
 
-<<<<<<< HEAD
 func (t *Transport) CreateTLSOutboundChannel(tlsConfig *tls.Config, destinationName string) (peer.Transport, error) {
 	params := dialer.Params{
 		Config:        tlsConfig,
@@ -346,18 +341,12 @@
 	return t.createOutboundChannel(dialer.NewTLSDialer(params).DialContext)
 }
 
-=======
->>>>>>> eac4270b
 func (t *Transport) createOutboundChannel(dialerFunc dialerFunc) (peer.Transport, error) {
 	t.lock.Lock()
 	defer t.lock.Unlock()
 
 	if t.once.State() != lifecycle.Idle {
-<<<<<<< HEAD
-		return nil, errors.New("tchannel outbound channel can be created before starting transport")
-=======
 		return nil, errors.New("tchannel outbound channel cannot be created after starting transport")
->>>>>>> eac4270b
 	}
 	outboundChannel := newOutboundChannel(t, dialerFunc)
 	t.outboundChannels = append(t.outboundChannels, outboundChannel)
