--- conflicted
+++ resolved
@@ -70,16 +70,10 @@
 		rpcHandler := transporttest.NewMockUnaryHandler(mockCtrl)
 		registry := transporttest.NewMockRegistry(mockCtrl)
 
-<<<<<<< HEAD
 		spec := transport.NewUnaryHandlerSpec(rpcHandler)
 		tchHandler := handler{Registry: registry}
 
 		registry.EXPECT().GetHandlerSpec("service", "hello").Return(spec, nil)
-=======
-		tchHandler := handler{Registry: registry}
-
-		registry.EXPECT().GetHandler("service", "hello").Return(rpcHandler, nil)
->>>>>>> de22a2ca
 
 		rpcHandler.EXPECT().Handle(
 			transporttest.NewContextMatcher(t),
@@ -331,10 +325,8 @@
 
 		mockCtrl := gomock.NewController(t)
 		thandler := transporttest.NewMockUnaryHandler(mockCtrl)
-<<<<<<< HEAD
 		spec := transport.NewUnaryHandlerSpec(thandler)
-=======
->>>>>>> de22a2ca
+
 		if tt.expectCall != nil {
 			tt.expectCall(thandler)
 		}
