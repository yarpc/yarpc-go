--- conflicted
+++ resolved
@@ -33,19 +33,11 @@
 
 const (
 	// ErrorCodeHeaderKey is the response header key for the error code.
-<<<<<<< HEAD
-	ErrorCodeHeaderKey = "rpc-error-code"
-	// ErrorNameHeaderKey is the response header key for the error name.
-	ErrorNameHeaderKey = "rpc-error-name"
-	// ErrorMessageHeaderKey is the response header key for the error message.
-	ErrorMessageHeaderKey = "rpc-error-message"
-=======
 	ErrorCodeHeaderKey = "$rpc$-error-code"
 	// ErrorNameHeaderKey is the response header key for the error name.
 	ErrorNameHeaderKey = "$rpc$-error-name"
 	// ErrorMessageHeaderKey is the response header key for the error message.
 	ErrorMessageHeaderKey = "$rpc$-error-message"
->>>>>>> a34b2293
 )
 
 var _reservedHeaderKeys = map[string]bool{
