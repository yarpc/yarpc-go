--- conflicted
+++ resolved
@@ -70,17 +70,11 @@
 	return i.ch
 }
 
-<<<<<<< HEAD
-func (i *inbound) Start(cfg transport.ServiceConfig, d transport.Deps) error {
-	sc := i.ch.GetSubChannel(i.ch.ServiceName())
-	existing := sc.GetHandlers()
-	sc.SetHandler(handler{existing: existing, Registry: cfg.Registry, deps: d})
-=======
+
 func (i *inbound) Start(service transport.ServiceDetail, d transport.Deps) error {
 	sc := i.ch.GetSubChannel(i.ch.ServiceName())
 	existing := sc.GetHandlers()
 	sc.SetHandler(handler{existing: existing, Registry: service.Registry, deps: d})
->>>>>>> a43221e2
 
 	i.deps = d
 
