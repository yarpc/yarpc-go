--- conflicted
+++ resolved
@@ -151,20 +151,14 @@
 		return err
 	}
 
-<<<<<<< HEAD
 	spec, err := h.Registry.GetHandlerSpec(treq.Service, treq.Procedure)
 	if err != nil {
 		return err
-=======
-	handler, err := h.Registry.GetHandler(treq.Service, treq.Procedure)
-	if err == nil {
-		err = internal.SafelyCallHandler(ctx, handler, start, treq, rw)
->>>>>>> 5cb0df4c
 	}
 
 	switch spec.Type {
 	case transport.Unary:
-		err = internal.SafelyCallHandler(ctx, spec.Handler, start, transportOptions, treq, rw)
+		err = internal.SafelyCallHandler(ctx, spec.Handler, start, treq, rw)
 	case transport.Oneway:
 		fallthrough //TODO support tchannel oneway
 	default:
