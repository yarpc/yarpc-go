--- conflicted
+++ resolved
@@ -233,11 +233,7 @@
 		return nil
 	}
 	var errorCode yarpcerrors.Code
-<<<<<<< HEAD
-	if err := (&errorCode).UnmarshalText([]byte(errorCodeString)); err != nil {
-=======
 	if err := errorCode.UnmarshalText([]byte(errorCodeString)); err != nil {
->>>>>>> a34b2293
 		return err
 	}
 	if errorCode == yarpcerrors.CodeOK {
