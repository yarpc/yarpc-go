// Copyright (c) 2016 Uber Technologies, Inc.
//
// Permission is hereby granted, free of charge, to any person obtaining a copy
// of this software and associated documentation files (the "Software"), to deal
// in the Software without restriction, including without limitation the rights
// to use, copy, modify, merge, publish, distribute, sublicense, and/or sell
// copies of the Software, and to permit persons to whom the Software is
// furnished to do so, subject to the following conditions:
//
// The above copyright notice and this permission notice shall be included in
// all copies or substantial portions of the Software.
//
// THE SOFTWARE IS PROVIDED "AS IS", WITHOUT WARRANTY OF ANY KIND, EXPRESS OR
// IMPLIED, INCLUDING BUT NOT LIMITED TO THE WARRANTIES OF MERCHANTABILITY,
// FITNESS FOR A PARTICULAR PURPOSE AND NONINFRINGEMENT. IN NO EVENT SHALL THE
// AUTHORS OR COPYRIGHT HOLDERS BE LIABLE FOR ANY CLAIM, DAMAGES OR OTHER
// LIABILITY, WHETHER IN AN ACTION OF CONTRACT, TORT OR OTHERWISE, ARISING FROM,
// OUT OF OR IN CONNECTION WITH THE SOFTWARE OR THE USE OR OTHER DEALINGS IN
// THE SOFTWARE.

package tchannel

import (
	"testing"
	"time"

	"go.uber.org/yarpc/transport"
	"go.uber.org/yarpc/transport/transporttest"

	"github.com/stretchr/testify/assert"
	"github.com/stretchr/testify/require"
	"github.com/uber/tchannel-go"
	"github.com/uber/tchannel-go/json"
)

func TestInboundStartNew(t *testing.T) {
	tests := []struct {
		withInbound func(*tchannel.Channel, func(Inbound))
	}{
		{
			func(ch *tchannel.Channel, f func(Inbound)) {
				i := NewInbound(ch)
<<<<<<< HEAD
				cfg := transport.ServiceConfig{Name: "derp", Registry: new(transporttest.MockRegistry)}
				// Can't do Equal because we want to match the pointer, not a
				// DeepEqual.
				assert.True(t, ch == i.Channel(), "channel does not match")
				require.NoError(t, i.Start(cfg, transport.NoDeps))
=======
				service := transport.ServiceDetail{Name: "derp", Registry: new(transporttest.MockRegistry)}
				// Can't do Equal because we want to match the pointer, not a
				// DeepEqual.
				assert.True(t, ch == i.Channel(), "channel does not match")
				require.NoError(t, i.Start(service, transport.NoDeps))
>>>>>>> a43221e2
				defer i.Stop()

				f(i)
			},
		},
		{
			func(ch *tchannel.Channel, f func(Inbound)) {
				i := NewInbound(ch, ListenAddr(":0"))
<<<<<<< HEAD
				cfg := transport.ServiceConfig{Name: "derp", Registry: new(transporttest.MockRegistry)}
				assert.True(t, ch == i.Channel(), "channel does not match")
				require.NoError(t, i.Start(cfg, transport.NoDeps))
=======
				service := transport.ServiceDetail{Name: "derp", Registry: new(transporttest.MockRegistry)}
				assert.True(t, ch == i.Channel(), "channel does not match")
				require.NoError(t, i.Start(service, transport.NoDeps))
>>>>>>> a43221e2
				defer i.Stop()

				f(i)
			},
		},
	}

	for _, tt := range tests {
		ch, err := tchannel.NewChannel("foo", nil)
		require.NoError(t, err)
		tt.withInbound(ch, func(i Inbound) {
			assert.Equal(t, tchannel.ChannelListening, ch.State())
			assert.NoError(t, i.Stop())
			assert.Equal(t, tchannel.ChannelClosed, ch.State())
		})
	}
}

func TestInboundStartAlreadyListening(t *testing.T) {
	ch, err := tchannel.NewChannel("foo", nil)
	require.NoError(t, err)

	require.NoError(t, ch.ListenAndServe(":0"))
	assert.Equal(t, tchannel.ChannelListening, ch.State())

	i := NewInbound(ch)

<<<<<<< HEAD
	cfg := transport.ServiceConfig{Name: "derp", Registry: new(transporttest.MockRegistry)}
	require.NoError(t, i.Start(cfg, transport.NoDeps))
=======
	service := transport.ServiceDetail{Name: "derp", Registry: new(transporttest.MockRegistry)}
	require.NoError(t, i.Start(service, transport.NoDeps))
>>>>>>> a43221e2
	defer i.Stop()

	assert.NoError(t, i.Stop())
	assert.Equal(t, tchannel.ChannelClosed, ch.State())
}

func TestInboundStopWithoutStarting(t *testing.T) {
	ch, err := tchannel.NewChannel("foo", nil)
	require.NoError(t, err)

	i := NewInbound(ch)
	assert.NoError(t, i.Stop())
}

func TestInboundInvalidAddress(t *testing.T) {
	ch, err := tchannel.NewChannel("foo", nil)
	require.NoError(t, err)
	i := NewInbound(ch, ListenAddr("not valid"))
<<<<<<< HEAD
	cfg := transport.ServiceConfig{Name: "derp", Registry: new(transporttest.MockRegistry)}
	assert.Error(t, i.Start(cfg, transport.NoDeps))
=======
	service := transport.ServiceDetail{Name: "derp", Registry: new(transporttest.MockRegistry)}
	assert.Error(t, i.Start(service, transport.NoDeps))
>>>>>>> a43221e2
}

func TestInboundExistingMethods(t *testing.T) {
	// Create a channel with an existing "echo" method.
	ch, err := tchannel.NewChannel("foo", nil)
	require.NoError(t, err)
	json.Register(ch, json.Handlers{
		"echo": func(ctx json.Context, req map[string]string) (map[string]string, error) {
			return req, nil
		},
	}, nil)

	i := NewInbound(ch)
<<<<<<< HEAD
	cfg := transport.ServiceConfig{Name: "derp", Registry: new(transporttest.MockRegistry)}
	require.NoError(t, i.Start(cfg, transport.NoDeps))
=======
	service := transport.ServiceDetail{Name: "derp", Registry: new(transporttest.MockRegistry)}
	require.NoError(t, i.Start(service, transport.NoDeps))
>>>>>>> a43221e2
	defer i.Stop()

	// Make a call to the "echo" method which should call our pre-registered method.
	ctx, cancel := json.NewContext(time.Second)
	defer cancel()

	var resp map[string]string
	arg := map[string]string{"k": "v"}

	svc := ch.ServiceName()
	peer := ch.Peers().GetOrAdd(ch.PeerInfo().HostPort)
	err = json.CallPeer(ctx, peer, svc, "echo", arg, &resp)
	require.NoError(t, err, "Call failed")
	assert.Equal(t, arg, resp, "Response mismatch")
}<|MERGE_RESOLUTION|>--- conflicted
+++ resolved
@@ -40,19 +40,13 @@
 		{
 			func(ch *tchannel.Channel, f func(Inbound)) {
 				i := NewInbound(ch)
-<<<<<<< HEAD
-				cfg := transport.ServiceConfig{Name: "derp", Registry: new(transporttest.MockRegistry)}
+
+				cfg := transport.ServiceDetail{Name: "derp", Registry: new(transporttest.MockRegistry)}
 				// Can't do Equal because we want to match the pointer, not a
 				// DeepEqual.
 				assert.True(t, ch == i.Channel(), "channel does not match")
 				require.NoError(t, i.Start(cfg, transport.NoDeps))
-=======
-				service := transport.ServiceDetail{Name: "derp", Registry: new(transporttest.MockRegistry)}
-				// Can't do Equal because we want to match the pointer, not a
-				// DeepEqual.
-				assert.True(t, ch == i.Channel(), "channel does not match")
-				require.NoError(t, i.Start(service, transport.NoDeps))
->>>>>>> a43221e2
+
 				defer i.Stop()
 
 				f(i)
@@ -61,15 +55,11 @@
 		{
 			func(ch *tchannel.Channel, f func(Inbound)) {
 				i := NewInbound(ch, ListenAddr(":0"))
-<<<<<<< HEAD
-				cfg := transport.ServiceConfig{Name: "derp", Registry: new(transporttest.MockRegistry)}
-				assert.True(t, ch == i.Channel(), "channel does not match")
-				require.NoError(t, i.Start(cfg, transport.NoDeps))
-=======
+
 				service := transport.ServiceDetail{Name: "derp", Registry: new(transporttest.MockRegistry)}
 				assert.True(t, ch == i.Channel(), "channel does not match")
 				require.NoError(t, i.Start(service, transport.NoDeps))
->>>>>>> a43221e2
+
 				defer i.Stop()
 
 				f(i)
@@ -97,13 +87,9 @@
 
 	i := NewInbound(ch)
 
-<<<<<<< HEAD
-	cfg := transport.ServiceConfig{Name: "derp", Registry: new(transporttest.MockRegistry)}
-	require.NoError(t, i.Start(cfg, transport.NoDeps))
-=======
 	service := transport.ServiceDetail{Name: "derp", Registry: new(transporttest.MockRegistry)}
 	require.NoError(t, i.Start(service, transport.NoDeps))
->>>>>>> a43221e2
+
 	defer i.Stop()
 
 	assert.NoError(t, i.Stop())
@@ -122,13 +108,9 @@
 	ch, err := tchannel.NewChannel("foo", nil)
 	require.NoError(t, err)
 	i := NewInbound(ch, ListenAddr("not valid"))
-<<<<<<< HEAD
-	cfg := transport.ServiceConfig{Name: "derp", Registry: new(transporttest.MockRegistry)}
-	assert.Error(t, i.Start(cfg, transport.NoDeps))
-=======
+
 	service := transport.ServiceDetail{Name: "derp", Registry: new(transporttest.MockRegistry)}
 	assert.Error(t, i.Start(service, transport.NoDeps))
->>>>>>> a43221e2
 }
 
 func TestInboundExistingMethods(t *testing.T) {
@@ -142,13 +124,10 @@
 	}, nil)
 
 	i := NewInbound(ch)
-<<<<<<< HEAD
-	cfg := transport.ServiceConfig{Name: "derp", Registry: new(transporttest.MockRegistry)}
-	require.NoError(t, i.Start(cfg, transport.NoDeps))
-=======
+
 	service := transport.ServiceDetail{Name: "derp", Registry: new(transporttest.MockRegistry)}
 	require.NoError(t, i.Start(service, transport.NoDeps))
->>>>>>> a43221e2
+
 	defer i.Stop()
 
 	// Make a call to the "echo" method which should call our pre-registered method.
