--- conflicted
+++ resolved
@@ -8,12 +8,7 @@
 endif
 include etc/make/crossdock.mk
 
-<<<<<<< HEAD
-CI_TYPES ?= deps lint test examples
-=======
 CI_TYPES ?= lint test examples
-ifndef SUPRESS_CROSSDOCK
->>>>>>> 22d3bb83
 ifneq ($(filter crossdock,$(CI_TYPES)),)
 CI_CROSSDOCK := true
 CI_TYPES := $(filter-out crossdock,$(CI_TYPES))
