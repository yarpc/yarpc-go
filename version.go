--- conflicted
+++ resolved
@@ -21,8 +21,4 @@
 package yarpc // import "go.uber.org/yarpc"
 
 // Version is the current version of YARPC.
-<<<<<<< HEAD
-const Version = "1.76.0-dev"
-=======
-const Version = "1.75.0"
->>>>>>> d99af207
+const Version = "1.75.1"