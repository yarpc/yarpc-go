--- conflicted
+++ resolved
@@ -26,13 +26,8 @@
             - [ ] TChannel
       - [ ] Transports
             - [ ] HTTP
-<<<<<<< HEAD
             - [x] gRPC
-            - [ ] TChannel
-=======
-            - [ ] gRPC
             - [x] TChannel
->>>>>>> e7e41e46
       - [ ] Peer lists
             - [ ] Round-robin
             - [ ] Two-random-choices
