hash: d0c252b8df396d598b16e6fc6a3ffb5bbc31d2acd6349a24251ce6f8b3658fe4
<<<<<<< HEAD
updated: 2016-11-03T16:22:31.691136487-07:00
imports:
- name: github.com/apache/thrift
  version: 59cb6661bcee265d39ad524154472ebe27760f1e
=======
updated: 2016-11-07T14:21:20.202972918-08:00
imports:
- name: github.com/apache/thrift
  version: d1c0d331992014f36b221ea707943cbaa3bfb3a3
>>>>>>> eaeb0fdc
  subpackages:
  - lib/go/thrift
- name: github.com/crossdock/crossdock-go
  version: 049aabb0122b03bc9bd30cab8f3f91fb60166361
  subpackages:
  - assert
  - require
- name: github.com/davecgh/go-spew
  version: 6d212800a42e8ab5c146b8ace3490ee17e5225f9
  subpackages:
  - spew
- name: github.com/golang/mock
  version: bd3c8e81be01eef76d4b503f5e687d2d1354d2d9
  subpackages:
  - gomock
- name: github.com/opentracing/opentracing-go
  version: 0c3154a3c2ce79d3271985848659870599dfb77c
  subpackages:
  - ext
  - log
  - mocktracer
- name: github.com/pmezard/go-difflib
  version: 792786c7400a136282c1664665ae0a8db921c6c2
  subpackages:
  - difflib
- name: github.com/stretchr/testify
  version: 976c720a22c8eb4eb6a0b4348ad85ad12491a506
  subpackages:
  - assert
  - require
- name: github.com/uber-go/atomic
  version: 0c9e689d64f004564b79d9a663634756df322902
- name: github.com/uber/jaeger-client-go
  version: e39d0f1b622558cae3d9db0062a739cc6ffa700f
  subpackages:
  - internal/spanlog
  - thrift-gen/agent
  - thrift-gen/sampling
  - thrift-gen/zipkincore
  - transport
  - utils
- name: github.com/uber/tchannel-go
  version: 4a23f3aae76694b21107f118ece763a61b98ea07
  subpackages:
  - json
  - raw
  - relay
  - relay/relaytest
  - testutils
  - testutils/goroutines
  - testutils/testreader
  - thrift
  - thrift/gen-go/meta
  - tnet
  - trand
  - typed
- name: go.uber.org/thriftrw
  version: 4c40656a52cb05fcefe41d7eecd6ecc2bb5c1863
  subpackages:
  - envelope
  - internal/envelope
  - internal/envelope/exception
  - internal/frame
  - internal/goast
  - internal/multiplex
  - plugin
  - plugin/api
  - plugin/api/service/plugin
  - plugin/api/service/servicegenerator
  - protocol
  - protocol/binary
  - ptr
  - version
  - wire
- name: golang.org/x/net
<<<<<<< HEAD
  version: b336a971b799939dd16ae9b1df8334cb8b977c4d
=======
  version: 6dba816f1056709e29a1c442883cab1336d3c083
>>>>>>> eaeb0fdc
  subpackages:
  - context
  - context/ctxhttp
- name: golang.org/x/tools
  version: fc2b74b64ef08c618146ebc92062f6499db5314c
  subpackages:
  - go/ast/astutil
- name: gopkg.in/yaml.v2
  version: a83829b6f1293c91addabc89d0571c246397bbf4
testImports: []<|MERGE_RESOLUTION|>--- conflicted
+++ resolved
@@ -1,15 +1,8 @@
 hash: d0c252b8df396d598b16e6fc6a3ffb5bbc31d2acd6349a24251ce6f8b3658fe4
-<<<<<<< HEAD
-updated: 2016-11-03T16:22:31.691136487-07:00
+updated: 2016-11-08T10:23:16.249183138-08:00
 imports:
 - name: github.com/apache/thrift
-  version: 59cb6661bcee265d39ad524154472ebe27760f1e
-=======
-updated: 2016-11-07T14:21:20.202972918-08:00
-imports:
-- name: github.com/apache/thrift
-  version: d1c0d331992014f36b221ea707943cbaa3bfb3a3
->>>>>>> eaeb0fdc
+  version: 74c99ba38b02288daf05229cdf34e60261d2d01e
   subpackages:
   - lib/go/thrift
 - name: github.com/crossdock/crossdock-go
@@ -18,7 +11,7 @@
   - assert
   - require
 - name: github.com/davecgh/go-spew
-  version: 6d212800a42e8ab5c146b8ace3490ee17e5225f9
+  version: 346938d642f2ec3594ed81d874461961cd0faa76
   subpackages:
   - spew
 - name: github.com/golang/mock
@@ -85,11 +78,7 @@
   - version
   - wire
 - name: golang.org/x/net
-<<<<<<< HEAD
-  version: b336a971b799939dd16ae9b1df8334cb8b977c4d
-=======
-  version: 6dba816f1056709e29a1c442883cab1336d3c083
->>>>>>> eaeb0fdc
+  version: e36fcd2311066d2dd958b37045679be1d8a4b483
   subpackages:
   - context
   - context/ctxhttp
