hash: 354ccfb438e9e95e44b97409c1e6faa2c961475a54b303b921f44347d43df4b6
updated: 2017-09-30T19:06:39.949809+02:00
imports:
- name: github.com/apache/thrift
  version: 53dd39833a08ce33582e5ff31fa18bb4735d6731
  repo: git://git.apache.org/thrift.git
  vcs: git
  subpackages:
  - lib/go/thrift
- name: github.com/beorn7/perks
  version: 4c0e84591b9aa9e6dcfdf3e020114cd81f89d5f9
  subpackages:
  - quantile
- name: github.com/codahale/hdrhistogram
  version: 3a0bb77429bd3a61596f5e8a3172445844342120
- name: github.com/crossdock/crossdock-go
  version: 049aabb0122b03bc9bd30cab8f3f91fb60166361
  subpackages:
  - assert
  - require
- name: github.com/davecgh/go-spew
  version: a476722483882dd40b8111f0eb64e1d7f43f56e4
  subpackages:
  - spew
- name: github.com/facebookgo/clock
  version: 600d898af40aa09a7a93ecb9265d87b0504b6f03
- name: github.com/gogo/protobuf
  version: 100ba4e885062801d56799d78530b73b178a78f3
  subpackages:
  - jsonpb
  - proto
  - protoc-gen-gogo/descriptor
  - protoc-gen-gogo/plugin
  - sortkeys
  - types
- name: github.com/golang/mock
  version: 13f360950a79f5864a972c786a10a50e44b69541
  subpackages:
  - gomock
- name: github.com/golang/protobuf
  version: 130e6b02ab059e7b717a096f397c5b60111cae74
  subpackages:
  - proto
  - ptypes
  - ptypes/any
  - ptypes/duration
  - ptypes/timestamp
- name: github.com/mattn/go-shellwords
  version: 02e3cf038dcea8290e44424da473dd12be796a8a
- name: github.com/matttproud/golang_protobuf_extensions
  version: c12348ce28de40eed0136aa2b644d0ee0650e56c
  subpackages:
  - pbutil
- name: github.com/opentracing/opentracing-go
  version: 1949ddbfd147afd4d964a9f00b24eb291e0e7c38
  subpackages:
  - ext
  - log
  - mocktracer
- name: github.com/pmezard/go-difflib
  version: 792786c7400a136282c1664665ae0a8db921c6c2
  subpackages:
  - difflib
- name: github.com/prometheus/client_golang
  version: c5b7fccd204277076155f10851dad72b76a49317
  subpackages:
  - prometheus
  - prometheus/promhttp
- name: github.com/prometheus/client_model
  version: 6f3806018612930941127f2a7c6c453ba2c527d2
  subpackages:
  - go
- name: github.com/prometheus/common
  version: 2f17f4a9d485bf34b4bfaccc273805040e4f86c8
  subpackages:
  - expfmt
  - internal/bitbucket.org/ww/goautoneg
  - model
- name: github.com/prometheus/procfs
  version: e645f4e5aaa8506fc71d6edbc5c4ff02c04c46f2
  subpackages:
  - xfs
- name: github.com/stretchr/testify
  version: 890a5c3458b43e6104ff5da8dfa139d013d77544
  subpackages:
  - assert
  - mock
  - require
- name: github.com/uber-go/atomic
  version: e682c1008ac17bf26d2e4b5ad6cdd08520ed0b22
- name: github.com/uber-go/mapdecode
  version: 718b4994083e432669f44a00174c5f1bcdb1434d
  subpackages:
  - internal/mapstructure
- name: github.com/uber-go/tally
  version: 95078a8f10668bd1fa73ae46761cdc58d25436b8
  subpackages:
  - m3
  - m3/customtransports
  - m3/thrift
  - m3/thriftudp
- name: github.com/uber/jaeger-client-go
  version: 3e3870040def0ebdaf65a003863fa64f5cb26139
  subpackages:
  - internal/spanlog
  - log
  - thrift-gen/agent
  - thrift-gen/jaeger
  - thrift-gen/sampling
  - thrift-gen/zipkincore
  - utils
- name: github.com/uber/jaeger-lib
  version: 21a3da6d66fe0e278072676fdc84cd4c9ccb9b67
  subpackages:
  - metrics
- name: github.com/uber/tchannel-go
  version: a7ad9ecb640b5f10a0395b38d6319175172b3ab2
  subpackages:
  - internal/argreader
  - json
  - raw
  - relay
  - relay/relaytest
  - testutils
  - testutils/goroutines
  - testutils/testreader
  - thrift
  - thrift/gen-go/meta
  - tnet
  - tos
  - trand
  - typed
- name: go.uber.org/atomic
  version: 4e336646b2ef9fc6e47be8e21594178f98e5ebcf
- name: go.uber.org/dig
  version: f57771ac8fdc4c484fcd111a700659c6282e1509
- name: go.uber.org/fx
  version: a47f1657ce04f3d82db1ef230ffbb292b15af0ee
  subpackages:
  - internal/fxlog
  - internal/fxreflect
  - internal/lifecycle
- name: go.uber.org/multierr
  version: 3c4937480c32f4c13a875a1829af76c98ca3d40a
- name: go.uber.org/thriftrw
  version: bce7fd589d505915f56a7901d8c143e1625e085c
  subpackages:
  - envelope
  - internal/envelope
  - internal/envelope/exception
  - internal/frame
  - internal/goast
  - internal/multiplex
  - internal/semver
  - plugin
  - plugin/api
  - protocol
  - protocol/binary
  - ptr
  - thriftreflect
  - version
  - wire
- name: go.uber.org/zap
  version: 35aad584952c3e7020db7b839f6b102de6271f89
  subpackages:
  - buffer
  - internal/bufferpool
  - internal/color
  - internal/exit
  - zapcore
  - zaptest/observer
- name: golang.org/x/net
  version: 0a9397675ba34b2845f758fe3cd68828369c6517
  repo: https://github.com/golang/net
  subpackages:
  - bpf
  - context
  - context/ctxhttp
  - http2
  - http2/hpack
  - idna
  - internal/iana
  - internal/socket
  - internal/timeseries
  - ipv4
  - ipv6
  - lex/httplex
  - trace
- name: golang.org/x/sys
  version: 314a259e304ff91bd6985da2a7149bbf91237993
  repo: https://github.com/golang/sys
- name: golang.org/x/text
  version: 1cbadb444a806fd9430d14ad08967ed91da4fa0a
  subpackages:
  - secure/bidirule
  - transform
  - unicode/bidi
  - unicode/norm
- name: golang.org/x/tools
  version: 68e087e2a5786de2c035ed544b1c5a42e31f1933
  repo: https://github.com/golang/tools
  subpackages:
  - go/ast/astutil
- name: google.golang.org/genproto
  version: 1e559d0a00eef8a9a43151db4665280bd8dd5886
  subpackages:
  - googleapis/rpc/status
- name: google.golang.org/grpc
  version: f92cdcd7dcdc69e81b2d7b338479a19a8723cfa3
  repo: https://github.com/grpc/grpc-go
  subpackages:
  - codes
  - connectivity
  - credentials
  - grpclb/grpc_lb_v1/messages
  - grpclog
  - internal
  - keepalive
  - metadata
  - naming
  - peer
  - stats
  - status
  - tap
  - transport
- name: gopkg.in/yaml.v2
  version: eb3733d160e74a9c7e442f435eb3bea458e1d19f
testImports:
- name: github.com/golang/lint
  version: e5d664eb928e9d79eea4a648ca451da7208d5789
  subpackages:
  - golint
- name: github.com/kisielk/errcheck
  version: b1445a9dd8285a50c6d1661d16f0a9ceb08125f7
- name: github.com/kisielk/gotool
  version: d6ce6262d87e3a4e153e86023ff56ae771554a41
- name: github.com/wadey/gocovmerge
  version: b5bfa59ec0adc420475f97f89b58045c721d761c
- name: go.uber.org/tools
  version: ce2550dad7144b81ae2f67dc5e55597643f6902b
  subpackages:
  - parallel-exec
<<<<<<< HEAD
  - update-license
- name: honnef.co/go/tools
  version: bf3d85daf373f9ad9fc6da6da7c010f9ee3e8e0c
  subpackages:
  - cmd/staticcheck
=======
  - update-license
>>>>>>> eaacec47
<|MERGE_RESOLUTION|>--- conflicted
+++ resolved
@@ -240,12 +240,4 @@
   version: ce2550dad7144b81ae2f67dc5e55597643f6902b
   subpackages:
   - parallel-exec
-<<<<<<< HEAD
-  - update-license
-- name: honnef.co/go/tools
-  version: bf3d85daf373f9ad9fc6da6da7c010f9ee3e8e0c
-  subpackages:
-  - cmd/staticcheck
-=======
-  - update-license
->>>>>>> eaacec47
+  - update-license