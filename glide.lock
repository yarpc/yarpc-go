--- conflicted
+++ resolved
@@ -1,10 +1,5 @@
-<<<<<<< HEAD
-hash: 44198e8a5ee2afc575d30810c58619705b33ae48c047c801dbd6bbfac2093a4b
-updated: 2017-03-27T15:47:50.121051691+02:00
-=======
-hash: a20d870d4ec92870b40e039273bc630f16172331e11b0ba1237c53fc6e3975be
-updated: 2017-03-29T14:08:15.515192528+02:00
->>>>>>> 5f17fa5d
+hash: 62609611a539a3dc72b209f1a17145dfcce6fc9a33871029f0327115bfbbff75
+updated: 2017-03-29T14:55:58.777623535+02:00
 imports:
 - name: github.com/apache/thrift
   version: b2a4d4ae21c789b689dd162deb819665567f481c
@@ -99,7 +94,7 @@
 - name: github.com/uber-common/bark
   version: 8841a0f8e7ca869284ccb29c08a14cf3f4310f46
 - name: github.com/uber-go/atomic
-  version: 3b8db5e93c4c02efbc313e17b2e796b0914a01fb
+  version: e682c1008ac17bf26d2e4b5ad6cdd08520ed0b22
 - name: github.com/uber-go/tally
   version: 4b9d9de43ffcb0b7efe67dab2a92c2d58dbf16ab
   subpackages:
@@ -117,11 +112,7 @@
   - common/websocket
   - stream
 - name: github.com/uber/cherami-thrift
-<<<<<<< HEAD
-  version: 959013313a26bbb974e23286ef4b9991fde4947b
-=======
   version: c12c343b8a1428f8968e596b1a3ef263897ce751
->>>>>>> 5f17fa5d
   subpackages:
   - .generated/go/cherami
 - name: github.com/uber/jaeger-client-go
@@ -177,28 +168,45 @@
   - version
   - wire
 - name: golang.org/x/net
-<<<<<<< HEAD
-  version: 6c23252515492caf9b228a9d5cabcdbde29f7f82
-=======
   version: 05d3205156cb1bdc096578d6457fa161cd950aa2
->>>>>>> 5f17fa5d
   subpackages:
   - context
   - context/ctxhttp
+  - http2
+  - http2/hpack
+  - idna
+  - internal/timeseries
+  - lex/httplex
+  - trace
 - name: golang.org/x/sys
-<<<<<<< HEAD
-  version: afadfcc7779c1f4db0f6f6438afcb108d9c9c7cd
-=======
   version: 9a7256cb28ed514b4e1e5f68959914c4c28a92e0
->>>>>>> 5f17fa5d
   subpackages:
   - unix
+- name: golang.org/x/text
+  version: fc7fa097411d30e6708badff276c4c164425590c
+  subpackages:
+  - secure/bidirule
+  - transform
+  - unicode/bidi
+  - unicode/norm
 - name: golang.org/x/tools
   version: 1529f889eb4b594d1f047f2fb8d5b3cc85c8f006
   subpackages:
   - go/ast/astutil
 - name: google.golang.org/grpc
   version: cdee119ee21e61eef7093a41ba148fa83585e143
+  subpackages:
+  - codes
+  - credentials
+  - grpclog
+  - internal
+  - keepalive
+  - metadata
+  - naming
+  - peer
+  - stats
+  - tap
+  - transport
 - name: gopkg.in/redis.v5
   version: a16aeec10ff407b1e7be6dd35797ccf5426ef0f0
   subpackages:
@@ -208,10 +216,6 @@
   - internal/pool
   - internal/proto
 - name: gopkg.in/yaml.v2
-<<<<<<< HEAD
-  version: a3f3340b5840cee44f372bddb5880fcbc419b46a
-testImports: []
-=======
   version: a83829b6f1293c91addabc89d0571c246397bbf4
 testImports:
 - name: github.com/golang/lint
@@ -233,5 +237,4 @@
 - name: honnef.co/go/tools
   version: 6c3814a19596cc3f3de23f0442023a5adbb28eb6
   subpackages:
-  - cmd/staticcheck
->>>>>>> 5f17fa5d
+  - cmd/staticcheck