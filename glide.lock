<<<<<<< HEAD
hash: 4ea05eb1f0074f6397781fc25a850b9c3318558046d0e2ae8a17b4bcbe852a58
updated: 2016-08-11T16:22:23.986797563-07:00
imports:
- name: github.com/apache/thrift
  version: 2007783e874d524a46b818598a45078448ecc53e
  subpackages:
  - lib/go/thrift
- name: github.com/crossdock/crossdock-go
  version: 228792ab861c86f8900b2db0439577feef9ec9d8
=======
hash: 695b7dc863d581ff72b38fc8631b095bc5b2c5bf212b03128f35b35a39e7f13b
updated: 2016-09-16T12:47:00.231813202-07:00
imports:
- name: github.com/apache/thrift
  version: 205dc19556eac3c0ab2d1965c4636b78f8922fae
  subpackages:
  - lib/go/thrift
- name: github.com/crossdock/crossdock-go
  version: 049aabb0122b03bc9bd30cab8f3f91fb60166361
>>>>>>> db7e54c9
  subpackages:
  - assert
  - require
- name: github.com/davecgh/go-spew
  version: 6d212800a42e8ab5c146b8ace3490ee17e5225f9
  subpackages:
  - spew
- name: github.com/golang/mock
  version: bd3c8e81be01eef76d4b503f5e687d2d1354d2d9
  subpackages:
  - gomock
<<<<<<< HEAD
- name: github.com/golang/protobuf
  version: 2c1988e8c18d14b142c0b472624f71647cf39adb
  subpackages:
  - proto
- name: github.com/opentracing/opentracing-go
  version: 855519783f479520497c6b3445611b05fc42f009
  subpackages:
  - ext
=======
- name: github.com/opentracing/opentracing-go
  version: 77a31d686003349e89c89e58408aafcd20003f41
  subpackages:
  - ext
  - mocktracer
>>>>>>> db7e54c9
- name: github.com/pmezard/go-difflib
  version: 792786c7400a136282c1664665ae0a8db921c6c2
  subpackages:
  - difflib
- name: github.com/stretchr/testify
  version: d77da356e56a7428ad25149ca77381849a6a5232
  subpackages:
  - assert
  - require
- name: github.com/thriftrw/thriftrw-go
<<<<<<< HEAD
  version: 13abcf75760f008b6f92ee3185a9534e286b64a0
=======
  version: 0edcedc6665a0c7805587c5cab2fd3d31e720a10
>>>>>>> db7e54c9
  subpackages:
  - envelope
  - internal/envelope
  - internal/envelope/exception
  - internal/frame
  - internal/goast
  - internal/multiplex
  - plugin
  - plugin/api
  - plugin/api/service/plugin
  - plugin/api/service/servicegenerator
  - protocol
  - protocol/binary
  - ptr
  - wire
- name: github.com/uber-go/atomic
  version: 0c9e689d64f004564b79d9a663634756df322902
- name: github.com/uber/tchannel-go
<<<<<<< HEAD
  version: 99f494da788eeefb062e564e490dfe9827e288dc
  subpackages:
  - json
  - raw
  - thrift
  - testutils/testreader
  - testutils
=======
  version: f57e644626dbf4d87ee2b36571600c21f8255f1f
  subpackages:
  - json
  - raw
>>>>>>> db7e54c9
  - relay
  - relay/relaytest
  - testutils
  - testutils/goroutines
  - testutils/testreader
  - thrift
  - thrift/gen-go/meta
  - tnet
  - trand
  - typed
<<<<<<< HEAD
  - thrift/gen-go/meta
  - relay/relaytest
  - testutils/goroutines
- name: golang.org/x/net
  version: 075e191f18186a8ff2becaf64478e30f4545cdad
  subpackages:
  - context
  - context/ctxhttp
  - http2
  - trace
  - http2/hpack
  - lex/httplex
  - internal/timeseries
- name: google.golang.org/grpc
  version: 13edeeffdea7a41d5aad96c28deb4c7bd01a9397
  subpackages:
  - codes
  - credentials
  - grpclog
  - internal
  - metadata
  - naming
  - transport
  - peer
=======
- name: golang.org/x/net
  version: 71a035914f99bb58fe82eac0f1289f10963d876c
  subpackages:
  - context
  - context/ctxhttp
- name: golang.org/x/tools
  version: f1a397bba50dee815e8c73f3ec94ffc0e8df1a09
  subpackages:
  - go/ast/astutil
>>>>>>> db7e54c9
testImports: []<|MERGE_RESOLUTION|>--- conflicted
+++ resolved
@@ -1,16 +1,5 @@
-<<<<<<< HEAD
-hash: 4ea05eb1f0074f6397781fc25a850b9c3318558046d0e2ae8a17b4bcbe852a58
-updated: 2016-08-11T16:22:23.986797563-07:00
-imports:
-- name: github.com/apache/thrift
-  version: 2007783e874d524a46b818598a45078448ecc53e
-  subpackages:
-  - lib/go/thrift
-- name: github.com/crossdock/crossdock-go
-  version: 228792ab861c86f8900b2db0439577feef9ec9d8
-=======
-hash: 695b7dc863d581ff72b38fc8631b095bc5b2c5bf212b03128f35b35a39e7f13b
-updated: 2016-09-16T12:47:00.231813202-07:00
+hash: 21459b6c58a7bb3113288f291dcdf779e2b2b5d568726241dec2aa88a62b66cc
+updated: 2016-09-19T13:00:15.085347004-07:00
 imports:
 - name: github.com/apache/thrift
   version: 205dc19556eac3c0ab2d1965c4636b78f8922fae
@@ -18,7 +7,6 @@
   - lib/go/thrift
 - name: github.com/crossdock/crossdock-go
   version: 049aabb0122b03bc9bd30cab8f3f91fb60166361
->>>>>>> db7e54c9
   subpackages:
   - assert
   - require
@@ -30,22 +18,15 @@
   version: bd3c8e81be01eef76d4b503f5e687d2d1354d2d9
   subpackages:
   - gomock
-<<<<<<< HEAD
 - name: github.com/golang/protobuf
-  version: 2c1988e8c18d14b142c0b472624f71647cf39adb
+  version: 1f49d83d9aa00e6ce4fc8258c71cc7786aec968a
   subpackages:
   - proto
-- name: github.com/opentracing/opentracing-go
-  version: 855519783f479520497c6b3445611b05fc42f009
-  subpackages:
-  - ext
-=======
 - name: github.com/opentracing/opentracing-go
   version: 77a31d686003349e89c89e58408aafcd20003f41
   subpackages:
   - ext
   - mocktracer
->>>>>>> db7e54c9
 - name: github.com/pmezard/go-difflib
   version: 792786c7400a136282c1664665ae0a8db921c6c2
   subpackages:
@@ -56,11 +37,7 @@
   - assert
   - require
 - name: github.com/thriftrw/thriftrw-go
-<<<<<<< HEAD
-  version: 13abcf75760f008b6f92ee3185a9534e286b64a0
-=======
   version: 0edcedc6665a0c7805587c5cab2fd3d31e720a10
->>>>>>> db7e54c9
   subpackages:
   - envelope
   - internal/envelope
@@ -79,20 +56,10 @@
 - name: github.com/uber-go/atomic
   version: 0c9e689d64f004564b79d9a663634756df322902
 - name: github.com/uber/tchannel-go
-<<<<<<< HEAD
-  version: 99f494da788eeefb062e564e490dfe9827e288dc
-  subpackages:
-  - json
-  - raw
-  - thrift
-  - testutils/testreader
-  - testutils
-=======
   version: f57e644626dbf4d87ee2b36571600c21f8255f1f
   subpackages:
   - json
   - raw
->>>>>>> db7e54c9
   - relay
   - relay/relaytest
   - testutils
@@ -103,22 +70,23 @@
   - tnet
   - trand
   - typed
-<<<<<<< HEAD
-  - thrift/gen-go/meta
-  - relay/relaytest
-  - testutils/goroutines
 - name: golang.org/x/net
-  version: 075e191f18186a8ff2becaf64478e30f4545cdad
+  version: 71a035914f99bb58fe82eac0f1289f10963d876c
   subpackages:
   - context
   - context/ctxhttp
   - http2
+  - http2/hpack
+  - idna
+  - internal/timeseries
+  - lex/httplex
   - trace
-  - http2/hpack
-  - lex/httplex
-  - internal/timeseries
+- name: golang.org/x/tools
+  version: f1a397bba50dee815e8c73f3ec94ffc0e8df1a09
+  subpackages:
+  - go/ast/astutil
 - name: google.golang.org/grpc
-  version: 13edeeffdea7a41d5aad96c28deb4c7bd01a9397
+  version: 0032a855ba5c8a3c8e0d71c2deef354b70af1584
   subpackages:
   - codes
   - credentials
@@ -126,17 +94,6 @@
   - internal
   - metadata
   - naming
+  - peer
   - transport
-  - peer
-=======
-- name: golang.org/x/net
-  version: 71a035914f99bb58fe82eac0f1289f10963d876c
-  subpackages:
-  - context
-  - context/ctxhttp
-- name: golang.org/x/tools
-  version: f1a397bba50dee815e8c73f3ec94ffc0e8df1a09
-  subpackages:
-  - go/ast/astutil
->>>>>>> db7e54c9
 testImports: []