--- conflicted
+++ resolved
@@ -1,16 +1,8 @@
-<<<<<<< HEAD
 hash: 41299379074d597b053894c96b24a3a512ace69e445cc4ee2fd714a990ae8e4d
 updated: 2017-02-10T10:31:53.537197614-08:00
 imports:
 - name: github.com/apache/thrift
   version: e1832c354391deb0e0ce94a62ff32e8ce1c83fd3
-=======
-hash: ca5c3c79daa476f268a20dd660becd53adecf7d0cc827c55352862c845944656
-updated: 2017-02-01T17:59:45.779066488-08:00
-imports:
-- name: github.com/apache/thrift
-  version: de9c330b24c9190078eefb68c864d2a41a4dee07
->>>>>>> 3d51c3ba
   subpackages:
   - lib/go/thrift
 - name: github.com/cactus/go-statsd-client
@@ -59,11 +51,7 @@
 - name: github.com/uber-go/atomic
   version: 0c9e689d64f004564b79d9a663634756df322902
 - name: github.com/uber/cherami-client-go
-<<<<<<< HEAD
   version: 5b008bbffe389a329274ff5ceaaa68e0b17348f9
-=======
-  version: f6da4234a00f2494cacf22e364b92c3972e2050a
->>>>>>> 3d51c3ba
   subpackages:
   - client/cherami
   - common
@@ -122,11 +110,7 @@
   - version
   - wire
 - name: golang.org/x/net
-<<<<<<< HEAD
   version: a689eb3bc4b53af70390acc3cf68c9f549b6b8d6
-=======
-  version: 007e530097ad7f954752df63046b4036f98ba6a6
->>>>>>> 3d51c3ba
   subpackages:
   - context
   - context/ctxhttp
@@ -135,11 +119,7 @@
   subpackages:
   - unix
 - name: golang.org/x/tools
-<<<<<<< HEAD
   version: 44492e23b4afd3e75591994228422613777ee4ee
-=======
-  version: f8ed2e405fdcbb42c55233531ad98721e6d1cb3e
->>>>>>> 3d51c3ba
   subpackages:
   - go/ast/astutil
 - name: gopkg.in/bsm/ratelimit.v1
