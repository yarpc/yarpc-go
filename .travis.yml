--- conflicted
+++ resolved
@@ -100,12 +100,8 @@
       export REPO=yarpc/yarpc-go
       export BRANCH=$(if [ "$TRAVIS_PULL_REQUEST" == "false" ]; then echo $TRAVIS_BRANCH; else echo $TRAVIS_PULL_REQUEST_BRANCH; fi)
       export TAG=`if [ "$BRANCH" == "master" ]; then echo "latest"; else echo $BRANCH; fi`
-<<<<<<< HEAD
-=======
 
-      # Don't echo sensitive information.
       set +x
->>>>>>> 1d8704be
       docker login -e $DOCKER_EMAIL -u $DOCKER_USER -p $DOCKER_PASS
       set -x
 
