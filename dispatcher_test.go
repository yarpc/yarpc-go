--- conflicted
+++ resolved
@@ -147,12 +147,8 @@
 				for i := 0; i < 10; i++ {
 					out := transporttest.NewMockOutbound(mockCtrl)
 					out.EXPECT().Start(gomock.Any()).Return(nil)
-<<<<<<< HEAD
-					outbounds[i] = out
-=======
 					out.EXPECT().Stop().Return(nil)
-					outbounds[fmt.Sprintf("service-%v", i)] = out
->>>>>>> d9155813
+					outbounds[i] = out
 				}
 				return outbounds
 			},
