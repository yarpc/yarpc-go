--- conflicted
+++ resolved
@@ -123,14 +123,10 @@
 					out := transporttest.NewMockUnaryOutbound(mockCtrl)
 					out.EXPECT().Start(gomock.Any()).Return(nil)
 					out.EXPECT().Stop().Return(nil)
-<<<<<<< HEAD
-					outbounds[fmt.Sprintf("servuce-%v", i)] =
-						transport.Outbounds{
-							Unary: out,
-						}
-=======
-					outbounds[fmt.Sprintf("service-%v", i)] = out
->>>>>>> 3cade99e
+					outbounds[fmt.Sprintf("service-%v", i)] =
+						transport.Outbounds{
+							Unary: out,
+						}
 				}
 				return outbounds
 			},
@@ -157,14 +153,10 @@
 					out := transporttest.NewMockUnaryOutbound(mockCtrl)
 					out.EXPECT().Start(gomock.Any()).Return(nil)
 					out.EXPECT().Stop().Return(nil)
-<<<<<<< HEAD
-					outbounds[fmt.Sprintf("servuce-%v", i)] =
-						transport.Outbounds{
-							Unary: out,
-						}
-=======
-					outbounds[fmt.Sprintf("service-%v", i)] = out
->>>>>>> 3cade99e
+					outbounds[fmt.Sprintf("service-%v", i)] =
+						transport.Outbounds{
+							Unary: out,
+						}
 				}
 				return outbounds
 			},
@@ -192,14 +184,10 @@
 					out := transporttest.NewMockUnaryOutbound(mockCtrl)
 					out.EXPECT().Start(gomock.Any()).Return(nil)
 					out.EXPECT().Stop().Return(nil)
-<<<<<<< HEAD
-					outbounds[fmt.Sprintf("servuce-%v", i)] =
-						transport.Outbounds{
-							Unary: out,
-						}
-=======
-					outbounds[fmt.Sprintf("service-%v", i)] = out
->>>>>>> 3cade99e
+					outbounds[fmt.Sprintf("service-%v", i)] =
+						transport.Outbounds{
+							Unary: out,
+						}
 				}
 				return outbounds
 			},
@@ -227,14 +215,10 @@
 						out.EXPECT().Start(gomock.Any()).Return(nil)
 						out.EXPECT().Stop().Return(nil)
 					}
-<<<<<<< HEAD
-					outbounds[fmt.Sprintf("servuce-%v", i)] =
-						transport.Outbounds{
-							Unary: out,
-						}
-=======
-					outbounds[fmt.Sprintf("service-%v", i)] = out
->>>>>>> 3cade99e
+					outbounds[fmt.Sprintf("service-%v", i)] =
+						transport.Outbounds{
+							Unary: out,
+						}
 				}
 				return outbounds
 			},
@@ -263,14 +247,10 @@
 					} else {
 						out.EXPECT().Stop().Return(nil)
 					}
-<<<<<<< HEAD
-					outbounds[fmt.Sprintf("servuce-%v", i)] =
-						transport.Outbounds{
-							Unary: out,
-						}
-=======
-					outbounds[fmt.Sprintf("service-%v", i)] = out
->>>>>>> 3cade99e
+					outbounds[fmt.Sprintf("service-%v", i)] =
+						transport.Outbounds{
+							Unary: out,
+						}
 				}
 				return outbounds
 			},
