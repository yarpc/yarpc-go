--- conflicted
+++ resolved
@@ -31,22 +31,14 @@
 // RequestOpts are configuration options for a yarpc Request and assertions
 // to make on the response.
 type RequestOpts struct {
-<<<<<<< HEAD
-	Port          uint16
-	GiveTimeout   time.Duration
-	GiveRequest   *transport.Request
-	WantResponse  *transport.Response
-	WantError     error
-	RetryCount    int
-	RetryInterval time.Duration
-=======
 	Port            uint16
 	UnaryMiddleware []middleware.UnaryOutbound
 	GiveTimeout     time.Duration
 	GiveRequest     *transport.Request
 	WantResponse    *transport.Response
 	WantError       error
->>>>>>> 20c8964a
+	RetryCount      int
+	RetryInterval   time.Duration
 }
 
 // NewRequestOpts initializes a RequestOpts struct.
