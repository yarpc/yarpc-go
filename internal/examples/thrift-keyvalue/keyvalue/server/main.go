--- conflicted
+++ resolved
@@ -71,16 +71,12 @@
 	var inbound transport.Inbound
 	switch strings.ToLower(*flagInbound) {
 	case "http":
-<<<<<<< HEAD
 		inbound = http.NewTransport().NewInbound(":24042")
-=======
-		inbound = http.NewTransport().NewInbound(":24035")
 		go func() {
 			if err := gohttp.ListenAndServe(":3242", nil); err != nil {
 				log.Fatal(err)
 			}
 		}()
->>>>>>> d858e04b
 	case "tchannel":
 		tchannelTransport, err := tchannel.NewChannelTransport(
 			tchannel.ServiceName("keyvalue"),
@@ -90,16 +86,18 @@
 			log.Fatal(err)
 		}
 		inbound = tchannelTransport.NewInbound()
-<<<<<<< HEAD
-	case "grpc":
-		inbound = grpc.NewInbound(":24046")
-=======
 		go func() {
 			if err := gohttp.ListenAndServe(":3243", nil); err != nil {
 				log.Fatal(err)
 			}
 		}()
->>>>>>> d858e04b
+	case "grpc":
+		inbound = grpc.NewInbound(":24046")
+		go func() {
+			if err := gohttp.ListenAndServe(":3244", nil); err != nil {
+				log.Fatal(err)
+			}
+		}()
 	default:
 		log.Fatalf("invalid inbound: %q\n", *flagInbound)
 	}
