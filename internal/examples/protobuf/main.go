--- conflicted
+++ resolved
@@ -166,13 +166,8 @@
 			value := args[0]
 			ctx, cancel := context.WithTimeout(context.Background(), 1*time.Second)
 			defer cancel()
-<<<<<<< HEAD
-			if _, err := clients.SinkYarpcClient.Fire(ctx, &examplepb.FireRequest{value}); err != nil {
+			if _, err := clients.SinkYARPCClient.Fire(ctx, &examplepb.FireRequest{value}); err != nil {
 				fmt.Fprintf(output, "fire %s failed: %s\n", value, getErrorMessage(err))
-=======
-			if _, err := clients.SinkYARPCClient.Fire(ctx, &examplepb.FireRequest{value}); err != nil {
-				fmt.Fprintf(output, "fire %s failed: %s\n", value, err.Error())
->>>>>>> 3cd89b06
 			}
 			if err := sinkYARPCServer.WaitFireDone(); err != nil {
 				fmt.Fprintln(output, err)
