--- conflicted
+++ resolved
@@ -123,19 +123,13 @@
 	fireDone chan struct{}
 }
 
-<<<<<<< HEAD
 // NewSinkYarpcServer returns a new SinkYarpcServer.
-func NewSinkYarpcServer() *SinkYarpcServer {
-	return &SinkYarpcServer{sync.RWMutex{}, make([]string, 0)}
-=======
-// NewSinkServer returns a new SinkServer.
-func NewSinkServer(withFireDone bool) *SinkServer {
+func NewSinkYarpcServer(withFireDone bool) *SinkYarpcServer {
 	var fireDone chan struct{}
 	if withFireDone {
 		fireDone = make(chan struct{})
 	}
 	return &SinkServer{sync.RWMutex{}, make([]string, 0), fireDone}
->>>>>>> c70d8fd9
 }
 
 // Fire implements Fire.
@@ -172,7 +166,7 @@
 // WaitFireDone blocks until a fire is done, if withFireDone is set.
 //
 // If will timeout after FireDoneTimeout and return error.
-func (s *SinkServer) WaitFireDone() error {
+func (s *SinkYarpcServer) WaitFireDone() error {
 	if s.fireDone == nil {
 		return nil
 	}
