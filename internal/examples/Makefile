<<<<<<< HEAD
EXAMPLES = thrift-hello thrift-keyvalue json-keyvalue thrift-oneway
TRANSPORTS = http tchannel grpc

ENV = env
CRAM = $(ENV)/bin/cram
=======
ifdef RUN
SERVICE_TEST := service-test --no-verify-output
else
SERVICE_TEST := service-test
endif
>>>>>>> 950104e7

.PHONY: all
all: json-keyvalue-http json-keyvalue-tchannel protobuf thrift-hello thrift-keyvalue-http thrift-keyvalue-tchannel thrift-oneway

.PHONY: install
install:
	go install ../service-test

.PHONY: json-keyvalue-http
json-keyvalue-http: install
	TRANSPORT=http $(SERVICE_TEST) --dir json-keyvalue

.PHONY: json-keyvalue-tchannel
json-keyvalue-tchannel: install
	TRANSPORT=tchannel $(SERVICE_TEST) --dir json-keyvalue

.PHONY: protobuf
protobuf: install
	$(SERVICE_TEST) --dir protobuf

.PHONY: thrift-hello
thrift-hello: install
	$(SERVICE_TEST) --dir thrift-hello

.PHONY: thrift-keyvalue-http
thrift-keyvalue-http: install
	TRANSPORT=http $(SERVICE_TEST) --dir thrift-keyvalue

.PHONY: thrift-keyvalue-tchannel
thrift-keyvalue-tchannel: install
	TRANSPORT=tchannel $(SERVICE_TEST) --dir thrift-keyvalue

.PHONY: thrift-oneway
thrift-oneway:
	GOBIN=/tmp go install thrift-oneway/main.go<|MERGE_RESOLUTION|>--- conflicted
+++ resolved
@@ -1,19 +1,20 @@
-<<<<<<< HEAD
-EXAMPLES = thrift-hello thrift-keyvalue json-keyvalue thrift-oneway
-TRANSPORTS = http tchannel grpc
-
-ENV = env
-CRAM = $(ENV)/bin/cram
-=======
 ifdef RUN
 SERVICE_TEST := service-test --no-verify-output
 else
 SERVICE_TEST := service-test
 endif
->>>>>>> 950104e7
 
 .PHONY: all
-all: json-keyvalue-http json-keyvalue-tchannel protobuf thrift-hello thrift-keyvalue-http thrift-keyvalue-tchannel thrift-oneway
+all: \
+	json-keyvalue-http \
+	json-keyvalue-tchannel \
+	json-keyvalue-grpc \
+	protobuf \
+	thrift-hello \
+	thrift-keyvalue-http \
+	thrift-keyvalue-tchannel \
+	thrift-keyvalue-grpc \
+	thrift-oneway
 
 .PHONY: install
 install:
@@ -26,6 +27,10 @@
 .PHONY: json-keyvalue-tchannel
 json-keyvalue-tchannel: install
 	TRANSPORT=tchannel $(SERVICE_TEST) --dir json-keyvalue
+
+.PHONY: json-keyvalue-grpc
+json-keyvalue-grpc: install
+	TRANSPORT=grpc $(SERVICE_TEST) --dir json-keyvalue
 
 .PHONY: protobuf
 protobuf: install
@@ -43,6 +48,10 @@
 thrift-keyvalue-tchannel: install
 	TRANSPORT=tchannel $(SERVICE_TEST) --dir thrift-keyvalue
 
+.PHONY: thrift-keyvalue-grpc
+thrift-keyvalue-grpc: install
+	TRANSPORT=grpc $(SERVICE_TEST) --dir thrift-keyvalue
+
 .PHONY: thrift-oneway
 thrift-oneway:
 	GOBIN=/tmp go install thrift-oneway/main.go