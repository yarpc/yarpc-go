--- conflicted
+++ resolved
@@ -104,13 +104,9 @@
 	case "http":
 		outbound = httpTransport.NewSingleOutbound("http://127.0.0.1:24034")
 	case "tchannel":
-<<<<<<< HEAD
-		outbound = tchannelTransport.NewSingleOutbound("localhost:28941")
+		outbound = tchannelTransport.NewSingleOutbound("127.0.0.1:28941")
 	case "grpc":
 		outbound = grpc.NewSingleOutbound("127.0.0.1:24038")
-=======
-		outbound = tchannelTransport.NewSingleOutbound("127.0.0.1:28941")
->>>>>>> 7397137c
 	default:
 		return fmt.Errorf("invalid outbound: %q", outboundName)
 	}
