--- conflicted
+++ resolved
@@ -29,14 +29,10 @@
 	"go.uber.org/yarpc/api/transport"
 	"go.uber.org/yarpc/transport/http"
 	"go.uber.org/yarpc/transport/tchannel"
-<<<<<<< HEAD
 	"go.uber.org/yarpc/transport/x/grpc"
 
+	"go.uber.org/multierr"
 	ggrpc "google.golang.org/grpc"
-=======
-
-	"go.uber.org/multierr"
->>>>>>> d749fd2b
 )
 
 const (
@@ -124,8 +120,7 @@
 	if err := clientDispatcher.Start(); err != nil {
 		return err
 	}
-<<<<<<< HEAD
-	defer func() { err = errors.CombineErrors(err, clientDispatcher.Stop()) }()
+	defer func() { err = multierr.Append(err, clientDispatcher.Stop()) }()
 	grpcPort, err := dispatcherConfig.GetPort(TransportTypeGRPC)
 	if err != nil {
 		return err
@@ -140,11 +135,6 @@
 			grpcClientConn,
 		},
 	)
-=======
-	defer func() { err = multierr.Append(err, clientDispatcher.Stop()) }()
-
-	return f(clientDispatcher.ClientConfig(serviceName))
->>>>>>> d749fd2b
 }
 
 // NewClientDispatcher returns a new client Dispatcher.
