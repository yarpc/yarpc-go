--- conflicted
+++ resolved
@@ -229,11 +229,7 @@
 			},
 			body:       "{}",
 			wantStatus: 400,
-<<<<<<< HEAD
-			wantBody:   `invalid TTL moo for service "yarpc-test" and procedure "echo"` + "\n",
-=======
 			wantBody:   `invalid TTL "moo" for service "yarpc-test" and procedure "echo"` + "\n",
->>>>>>> a34b2293
 		},
 		{
 			name: "invalid request",
@@ -276,11 +272,7 @@
 			},
 			body:       "{}",
 			wantStatus: 500,
-<<<<<<< HEAD
-			wantBody:   `error for service 'yarpc-test' and procedure 'unexpected-error': error` + "\n",
-=======
 			wantBody:   `error for service "yarpc-test" and procedure "unexpected-error": error` + "\n",
->>>>>>> a34b2293
 		},
 		{
 			name: "bad response",
