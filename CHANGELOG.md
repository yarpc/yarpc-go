--- conflicted
+++ resolved
@@ -5,12 +5,10 @@
 and this project adheres to [Semantic Versioning](http://semver.org/spec/v2.0.0.html).
 
 ## [Unreleased]
-<<<<<<< HEAD
+### Added
+- observability: Add request and response payload size histogram
+### Fixed
 - yarpc: service name can contain `_` now.
-=======
-### Added
-- observability: Add request and response payload size histogram
->>>>>>> fd6aa86f
 
 ## [1.48.0] - 2020-10-07
 ### Added
