--- conflicted
+++ resolved
@@ -11,11 +11,8 @@
   combination of inbound and outbound, for success, failure, and application
   error.
 - A peer list and transport stress tester is now in the `yarpctest` package.
-<<<<<<< HEAD
+- Added `direct` peer chooser to enable directly addressable peers.
 - Added custom dialer option for outbound HTTP requests.
-=======
-- Added `direct` peer chooser to enable directly addressable peers.
->>>>>>> 8744936e
 
 ## [1.39.0] - 2019-06-25
 ### Fixed
