--- conflicted
+++ resolved
@@ -5,11 +5,7 @@
 and this project adheres to [Semantic Versioning](http://semver.org/spec/v2.0.0.html).
 
 ## [Unreleased]
-<<<<<<< HEAD
 - http: allow multiple interception options and execute in order at runtime.
-=======
-- No changes yet.
->>>>>>> 71b4fa43
 
 ## [1.55.1] - 2021-07-14
 ### Fixed
