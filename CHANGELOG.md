# Changelog
All notable changes to this project will be documented in this file.

The format is based on [Keep a Changelog](http://keepachangelog.com/en/1.0.0/)
and this project adheres to [Semantic Versioning](http://semver.org/spec/v2.0.0.html).

## [Unreleased]
<<<<<<< HEAD
### Added
- observability: extend response, and request payload size histogram buckets up to 256MB.
=======
### Fixed
- introspection: wrong display of proto procedure name.
>>>>>>> c54a0bcb

## [1.53.2] - 2021-04-16
### Removed
- Disable `rpc-caller-procedure` header temporarily by stopping the `CallerProcedure` propagation.
### Added
- gRPC: log header values upon validation error

## [1.53.1] - 2021-03-30
- v1.53.1 is v1.52.0. v1.53.0 has a backward compatible issue with the new header
  `rpc-caller-procedure` added in v1.53.0.

## [1.53.0] - 2021-03-12
### Added
- gRPC: accept keepalive parameters for gRPC outbound configuration.
- observability: deprecation of logging levels `applicationError` and `serverError` in favor
  of `serverError` and `clientError`.
- The `transport.Request` provides a new field `CallerProcedure`. A header `rpc-caller-procedure`
  is also propagated for outbound calls. This field represents the origin procedure where the
  requests was sent.
### Fixed
- peer: concurrency issue when using `rand` for the peer strategies `randpeer` and `tworandomchoices`

## [1.52.0] - 2021-02-12
### Added
- gRPC: accept keepalive parameters for the outbound gRPC connection.
- observability: panic metrics are now also reported for these type of requests:
  - inbound oneway
  - outbound stream
  - outbound oneway
  - outbound unary

## [1.51.0] - 2021-02-04
### Added
- observability: Add metric tags blocklist configuration. Allows to stub high cardinality tags emitted
  in the observability middleware

## [1.50.0] - 2021-01-22
### Added
- gRPC: accept dialer options in gRPC transportSpec config

### Fixed
- Http: fix memory and connection leak in http outbound call handler
- Observability: error code CodeUnimplemented will be marked as an `application_error`
- peer: the peer implementations provided by yarpc (hashring32, pendingheap,
  randpeer, roundrobin, tworandomchoices) are thread-safe now

## [1.49.1] - 2020-11-17
### Fixed
- proto: pass protobuf error details in gRPC streams
- proto: pass error details on proto-error to yarpcerror conversion

## [1.49.0] - 2020-10-22
### Added
- observability: Add request and response payload size histogram
- api: expose `BodySize` field in the transport request/response, middleware can use
  this field to get or update the request/response body size
- hashring32: new option OffsetGeneratorValue
### Fixed
- yarpc: service name can contain `_` now.

## [1.48.0] - 2020-10-07
### Added
- peer/hashring32: Support using an application header as the shard key, instead
  of `transport.Request#ShardKey`
- peer/hashring32: options NumReplicas and NumPeersEstimate are not private
  anymore and can be used by consumer of the pkg.
- observability: Add caller request TTL histogram in inbound middleware


## [1.47.2] - 2020-09-16
### Fixed
- errors returned by `yarpcerrors.FromError` now behave properly when using
  `errors.Is` and `errors.Unwrap`.
- thrift plugin: `types_yarpc.go` file, which contains exception annotations is
  always generated.
- thrift plugin: `types_yarpc.go` recognizes case-sensitive Thrift file names
  for generating correct Go package name.

## [1.47.1] - 2020-09-02
### Removed
- Reverted `go.mod` Go version from 1.14 to 1.13.

## [1.47.0] - 2020-08-31
### Added
- gRPC Streaming: Added the ability to send and read stream response headers.
- thrift: Using the `rpc.code` annotation, services may specify an associated
  error code for Thrift exceptions. Metrics will classify the exception as a
  client or server failure like a `yarpcerrors` error. If a Thrift exception is
  not annotated with a code, it will continue to be classified as a client
  failure.
- logging: Errors and annotated Thrift exceptions are logged with their error
  code under the `errorCode` field. Errors created outside of
  `protobuf.NewError` and `yarpcerrors` will yield `CodeUnknown`.
- logging: Thrift exceptions and Protobuf error details are logged under the
  `errorDetails` field.
- grpc: Enabled outbound introspection for debug pages.
- experimental: Added `tchannel.GetResponseErrorMeta` API for retrieving native
  TChannel error response codes.
### Fixed
- tchannel: middleware may modify the outbound `transport.Request#Caller` field,
  similar to gRPC and HTTP outbounds.
- Added `github.com/dgryski/go-farm` dependency to `glide.yaml` for legacy
  projects.
### Removed
- Removed `yarpcproto` package that enabled "oneway" Protobuf signatures.

## [1.46.0] - 2020-05-20
### Added
- peer lists accepts a `DefaultChooseTimeout` configuration for applying to
  `context`s without deadlines.
- gRPC-go version is added to debug pages.
### Changed
- observability: if a context deadline exceeded (timeout) or context cancelled
  error is observed, handler responses (success and errors) are replaced by the
  context error. Dropped responses are logged under the `dropped` field.
- Introspection APIs are added to `api/x/introspection`. This enabling custom
  outbounds, inbounds and peer lists to use YARPC's existing `x/debug` page.
- Introduced `api/x/restriction` for preventing unwanted transport-encoding
  combinations. This may cause panics for existing Fx services on start-up.
### Fixed
- yarpcerrors: `fmt` verbs are ignored when no args are passed to error
  constructors.
- Fix gRPC streaming when used with the direct peer chooser.
- Streaming calls do not require contexts with deadlines. Users should use
  cancelable contexts for long-lived streams instead of timeouts.
- Outbound status on debug pages is ordered by outbound name.
## Removed
- The `x/yarpcmeta` package is completely removed.
- tchannel: dropped "handler failed" log. Context error override change makes
  this log redundant as richer information exists in observability logs.
- tchannel: when callers time out, TChannel servers will not log
  "SendSystemError failed" and "responseWriter failed to close" messages, since
  they are unactionable.

## [1.45.0] - 2020-04-21
### Added
- gRPC inbound supports introspection, suitable for debug pages.
- yarpctest: Add `ContextWithCall` function to ease testing of functions that
  use `yarpc.CallFromContext`.
- `yarpcerrors` are aligned with the `errors` API introduced in Go 1.13
  (https://blog.golang.org/go1.13-errors). `yarpcerrors.IsStatus`,
  `yarpcerrors.FromError`, support wrapped errors, and `yarpcerrors.Status`
  implements `Unwrap() error`.
### Changed
- Inbound Thrift requests that fail during `wire.Value#FromWire` are returned as
  `yarpcerrors.CodeInvalidArgument`, to indicate a client error.
- Dropped library dependency on development tools.
### Fixed
- gRPC inbounds correctly convert all YARPC error codes to gRPC error codes,
  outside of handler errors. Previously, well-defined YARPC errors were wrapped
  with an `Unknown` gRPC code for unimplemented procedures.
- Fixes `idleConnTimeout` not propgated to the underlying http transport.
- HTTP does not hold onto connections forever by default. `IdleConnTimeout`
  now defaults to 15 minutes.
- `protobuf.GetErrorDetails` can extract error details from wrapped errors.
- observability: errors returned from Protobuf handlers are logged with their
  error message instead of `application_error`.
- `encoding/protobuf` error details (`yarpcerrors.Status` with details) are
  logged at application error log level. This matches behavior with Thrift
  exceptions.

## [1.44.0] - 2020-02-27
### Added
- The TChannel Transport now supports a custom dialer function option.

## [1.43.0] - 2020-02-25
### Added
- gRPC now supports compression.
  The packages `compressor/gzip` and `compressor/snappy` provide
  compressors accepted by the gRPC `Compressor` dialer option.
- The `peer/hashring32` package now provides support for consistent hashing
  that is compatible with RingPop hash ring topologies.
  This peer selection strategy uses the `ShardKey` call option to
  pin traffic to an arbitrary peer that is relatively stable as the peer list
  membership changes.
- Observability middleware now emits metrics for panics that occur on the stack
  of an inbound call handler.
- The `transporttest` package now provides a `Pipe` constructor, which creates
  a bound pair of transport layer streams, for testing streaming protocols like
  gRPC.
- The `yarpctest.FakeOutbound` can now send requests to a `transport.Router`.
  This allows end to end testing with a client and server in memory.
  The `OutboundCallOverride`, `OutboundCallOnewayOverride` (new), and
  `OutboundCallStreamOverride` (new) are now a complete set that allow tests to
  hook any of the call behaviors.
- All outbounds now implement `TransportName` and a new `transport.Namer`
  interface.
  This will allow outbound observability middleware to carry the transport name
  in metrics properly.
### Changed
- This change reduces the API surface of the peer list implementations to
  remove a previously public embedded type and replace it with implementations
  of the underlying interfaces.
  The new type does not provide all of the public interface of the previous
  concrete types.
  However, we expect that in practice, peer lists are used as either peer.List,
  peer.Chooser, or for the private introspection interface.
- Peer list peer unavailability errors now provide additional context including
  the number of assigned peers and whether fail-fast is enabled.
### Fixed
- Fixed Streaming Protobuf-flavored-JSON nil pointer panic.
- Log entries for EOF stream messages are now considered successes to avoid
  setting off false alarms.
  The successful log entries still carry the "error" field, which will reflect
  the EOF error.

## [1.42.1] - 2019-11-27 (Gobble)
### Fixed
- Simplified the flow of status change notifications for the gRPC and TChannel
  transports to reduce the liklihood of deadlocks.
- Increase default HTTP timeout to avoid stop timeout errors when the server
  has a new idle connection.
- Close idle connections when the transport is closed.

## [1.42.0] - 2019-10-31 (Spooky)
### Added
- Added fail-fast option to peer lists.  With this option enabled, a peer list
  will return an error if no peers are connected at the time of a call, instead
  of waiting for an available peer or the context to time out.
### Fixed
- Previously, every peer list reported itself as a "single" peer list for
  purposes of debugging, instead of its own name.
- Metrics emit `CodeResourceExhausted` as a client error and `CodeUnimplemented`
  as a server error.
- Simplified the flow of status change notifications for the HTTP transport to
  reduce the liklihood of deadlocks.
- Removed a bug from the gRPC transport that would cause a very rare deadlock
  during production deploys and restarts.
  The gRPC peer release method would synchronize with the connection status
  change monitor loop, waiting for it to exit.
  This would wait forever since retain was called while holding a lock on the
  list.

## [1.41.0] - 2019-10-01
### Fixed
- Fixed TChannel memory pressure that would occur during server-side errors.

## [1.40.0] - 2019-09-19
### Added
- Added improved logging and metrics for streams and streaming messages.
- Log level configuration can now be expressed specifically for every
  combination of inbound and outbound, for success, failure, and application
  error.
- A peer list and transport stress tester is now in the `yarpctest` package.
- Added `direct` peer chooser to enable directly addressable peers.
- Added custom dialer option for outbound HTTP requests.
- Added custom dialer option for outbound gRPC requests.

## [1.39.0] - 2019-06-25
### Fixed
- call.HeaderNames() now specifies a capacity when creating a slice,
  which should improve the call.HeaderNames()'s performance.
- Observability middleware will always emit an error code if the returned error
  is from the `yarpcerrors` package.
### Added
- Added error details support in protobuf over gRPC and HTTP.
- Protobuf JSON encoding can take a custom gogo/protobuf/jsonpb.AnyResolver with
  Fx.

## [1.38.0] - 2019-05-20
### Changed
- The Thrift encoding attempts to close the request body immediately after
  reading the request bytes. This significantly reduces TChannel/Thrift memory
  usage in some scenarios.

## [1.37.4] - 2019-05-02
### Fixed
- Fixed duplicated tracing headers being set with gRPC.

## [1.37.3] - 2019-04-29
### Fixed
- Fixed pending heap deadlock that occured when attempting to remove a peer that
  was already removed.

## [1.37.2] - 2019-04-08
### Removed
- Revert: Use separate context for grpc streams once dial has been completed.

## [1.37.1] - 2019-03-25
### Fixed
- Fix fewest pending heap panic that occurs when calling a peer and removing it
  simultaneously.

## [1.37.0] - 2019-03-14
### Fixed
- Use separate context for grpc streams once dial has been completed.

## [1.36.2] - 2019-02-25
### Fixed
- Removed error name validation.

## [1.36.1] - 2019-01-23
### Fixed
- Updated dependency on ThriftRW.

## [1.36.0] - 2019-01-23
### Added
- The log level for application errors is now configurable with yarpcconfig and
  with yarpc.NewDispatcher.

### Fixed
- Upgrade a read-lock to a read-write lock around peer selection.
  This addresses a data race observed in production that results in broken peer
  list invariants.

## [1.35.2] - 2018-11-06
### Removed
- Reverted HTTP transport marking peers as unavailable when the remote side
  closes the connection due to a deadlock.

## [1.35.1] - 2018-10-17
### Fixed
- Fixed a deadlock issue when the HTTP transport detects a connection failure
  and attempts to lock once to obtain the peer, then again to send
  notifications.

## [1.35.0] - 2018-10-15
### Added
- Added `encoding/protobuf/reflection` for exposing server reflection related
  information through codegeneration. For docs related to server reflection read
  https://github.com/grpc/grpc/blob/master/doc/server-reflection.md.
- `protoc-gen-yarpc-go` now generates `yarpcfx` fx groups containing
  information required for building server reflection API's.

### Fixed
- Using a `http.Outbound` previously leaked implementation details that it was using a
    `*http.Client` underneath, when attempting to cast a `http.Outbound` into a `http.RoundTripper`

## [1.34.0] - 2018-10-03
### Added
- Adds `thrift.Named` option for appropriately labelling procedures inherited
  from other thrift services.
- The HTTP protocol now marks peers as unavailable immediately when the remote
side closes the connection.

### Fixed
- Calling extended Thrift service procedures previously called the base service's
  procedures.

## [1.33.0] - 2018-09-26
### Added
- x/yarpctest: Add a retry option to HTTP/TChannel/GRPCRequest.
- Added `peer/tworandomchoices`, an implementation of the Two Random Choices
  load balancer algorithm.
- Reintroduce Transport field matching for `transporttest.RequestMatcher`.
### Changed
- HTTP inbounds gracefully shutdown with an optional timeout, defaulting to 5
  seconds.

## [1.32.4] - 2018-08-07
### Fixed
- Address data races in yarpctest.FakeTransport

## [1.32.3] - 2018-08-07
### Fixed
- Revert Transport field match from RequestMatcher

## [1.32.2] - 2018-08-07
### Fixed
- CHANGELOG.md and version.go changes were still incorrect for v1.32.1

## [1.32.1] - 2018-08-07
### Fixed
- CHANGELOG.md and version.go changes were incorrect for v1.32.0

## [1.32.0] - 2018-08-06
### Added
- Adds inbound and outbound TLS support for gRPC. See `gprc.InboundCredentials`,
  `grpc.DialerCredentials`, and `grpc.Transport.NewDialer` for usage.
- Added `peer/peerlist/v2` which differs from the original `peer/peerlist` by
  replacing the use of `api/peer.ListImplementation` with
  `peer/peerlist/v2.Implementation`, which threads the peer separately from the
  peer identifier.
  This allows us to thread shard information from the peer list updater to a
  sharding peer list.
- Added connection/disconnection simulation to the `yarpctest` fake transport
  and peers.
- x/yarpctest: Added support for specifying outbound middleware.
- yarpctest: Changed `FakePeer` id to use "go.uber.org/yarpc/api/peer".Identifier
  interface instead of the concrete "go.uber.org/peer/hostport".Identifier type.
### Changed
- The HTTP protocol now mitigates peers that are unavailable due to a half-open
  TCP connection.
  Previously, if a peer shut down unexpectedly, it might fail to send a TCP FIN
  packet, leaving the sender unaware that the peer is unavailable.
  The symptom is that requests sent down this connection will time out.
  This change introduces a suspicion window for peers that time out.
  Once per suspicion window, the HTTP transport's peer manager will attempt
  to establish a fresh TCP connection to the peer.
  Failing to establish a connection will transition the peer to the unavailable
  state until a fresh TCP connection becomes available.
  The HTTP transport now accepts an `InnocenceWindow` duration, and an
  `innocenceWindow` config field.

## [1.31.0] - 2018-07-09
### Added
- Added `Outbounds()` on `Dispatcher` to provide access to the configured outbounds.
- Expose capacity option to configurator for the round-robin peer chooser.
- Expose capacity option to configurator for the fewest pending heap peer chooser.
- Dispatchers now log recovered handler panics via a Zap logger, if present.
- Responses for all transports now include a header containing the name of the
  service that handled the request.

### Changed
- TChannel inbounds will blackhole requests when handlers return resource
  exhausted errors.
- Change log level to reflect error statuses. Previously all logs were logged at
  debug level. Errors are now logged at error level.
- Update pin for gogo/protobuf to ^1

## [1.30.0] - 2018-05-03
### Added
- The YARPC HTTP outbound now implements http.RoundTripper.
  This makes YARPC's load balancers, other peer selectors, and peer
  availability management accessible to REST call sites.
- Adds `Addr()` on `grpc.Inbound` to expose the address the server is listening
  on when the server is running.
- Adds Transport property to transport.Request and transport.RequestMeta
  Metrics will now be tagged with the transport of calls to handlers
### Fixed
- YARPC HTTP, gRPC, and TChannel transports are now compatible with any
  peer.Identifier implementation.
  They previously required a hostport.PeerIdentifier for RetainPeer and
  ReleasePeer calls.

## [1.29.1] - 2018-04-04
### Fixed
- Removed `repo:` from glide.yaml because Apache Thrift development has moved
  to GitHub (https://issues.apache.org/jira/browse/INFRA-16287).

## [1.29.0] - 2018-03-21
### Added
- Add methods to start and stop a dispatcher's transports, inbounds, and
  outbounds separately.
- Add `NewFx{{Service}}YARPCClient` and `NewFx{{Service}}YARPCProcedures`
  generated methods from protoc-gen-yarpc-go for Fx.

## [1.28.0] - 2018-03-13
### Changed
- Enabled random shuffling of peerlist order by default.
### Added
- Reintroduce envelope-agnostic Thrift inbounds. Thrift inbounds will now
  accept Thrift requests with or without envelopes.  This feature was
  originally added in 1.26.0 and removed in 1.26.1 because the implementation
  introduced an inbound request data corruption hazard.
- Adds an option to the TChannel transport to carry headers in their original
  form, instead of normalizing their case.
- Adds an option to disable observability middleware, in the event you
  provide alternate observability middleware.

## [1.27.2] - 2017-01-23
### Fixed
- Removed buffer pooling from GRPC outbound requests which had possible data
  corruption issues.

## [1.27.1] - 2017-01-22
### Changed
- Regenerate thrift files.

## [1.27.0] - 2017-01-22
### Added
- Add support for Inbound and Outbound streaming RPCs using gRPC and Protobuf.
- Add support for creating peer choosers through config with PeerChooserSpec.
- Add the option of injecting a `"go.uber.org/net/metrics".Scope` into the
  dispatcher metrics configuration, in lieu of a Tally Scope.  Metrics scopes
  support in memory and Prometheus collection.

### Changed
- Detect buffer pooling bugs by detecting concurrent accesses in production
  and more thorough use-after-free detection in tests.

### Fixed
- Removed buffer pooling from GRPC inbound responses which had possible data
  corruption issues.
- TChannel inbound response errors are now properly mapped from YARPC errors.


## [1.26.2] - 2017-01-17
### Removed
- Removed buffer pooling from GRPC inbound responses which had possible data
  corruption issues.


## [1.26.1] - 2017-12-21
### Removed
- Reverts the integration for envelope-agnostic Thrift. This change
  introduced data corruption to request bodies due to a buffer pooling bug.


## [1.26.0] - 2017-12-13
### Added
- Support envelope-agnostic Thrift inbounds. Thrift inbounds will now accept
  Thrift requests with or without envelopes.

### Changed
- Wrap errors returned from lifecycle.Once functions in the yarpcerrors API.
- Wrap errors returned from tchannel outbounds in the yarpcerrors API.


## [1.25.1] - 2017-12-05
### Changed
- Revert Providing a better error message if outbound calls are made or inbound calls
  are received before Dispatcher start or after Dispatcher stop.


## [1.25.0] - 2017-12-04
### Added
- Make Dispatcher start/stop thread-safe.

### Changed
- Validate all oneway calls have a TTL.
- Add opentracing tags to denote the YARPC version and Golang version to the
  gRPC and HTTP transports.
- Provide a better error message if outbound calls are made or inbound calls
  are received before Dispatcher start or after Dispatcher stop.


## [1.24.1] - 2017-11-27

- Undeprecate ClientConfig function.


## [1.24.0] - 2017-11-22

- Introduces `api/peer.ListImplementation` with `peer/peerlist.List`, a
  building block that provides peer availability management for peer lists
  like round-robin, hash-ring.
- Adds /x/yarpctest infrastructure to create fake services and requests for
  tests.
- Adds a `peer/pendingheap` implementation that performs peer selection,
  sending requests to the available peer with the fewest pending requests.
- Adds `OutboundConfig` and `MustOutboundConfig` functions to the dispatcher
  to replace the ClientConfig function.


## [1.22.0] - 2017-11-14

- Thrift: Fx modules generated by the ThriftRW plugin now include a function
  to register procedures with YARPC.


## [1.21.1] - 2017-11-13

- Fix a bug in protoc-gen-yarpc-go where request or response types for
  methods in the same package but in a different file would result in an
  extraneous import.


## [1.21.0] - 2017-10-26

- Add a Logger option to the HTTP, GRPC, and TChannel transports to allow for
  internal logging.


## [1.20.1] - 2017-10-23

- http: Fix `http.Interceptor` ignoring `http.Mux`.


## [1.20.0] - 2017-10-16

- http: Add `http.Interceptor` option to inbounds, which allows intercepting
  incoming HTTP requests for that inbound.


## [1.19.2] - 2017-10-10

- transport/grpc: Fix deadlock where Peers can never be stopped if their
  corresponding Transport was not started.


## [1.19.1] - 2017-10-10

- transport/grpc: Add Chooser function to Outbound for testing.


## [1.19.0] - 2017-10-10

- Promote `transport/x/grpc` out of experimental status, moving it to
  `transport/grpc`.


## [1.18.1] - 2017-10-04

- Remove staticcheck from glide.yaml.


## [1.18.0] - 2017-09-26

- Add inbound/outbound direction tag to observability metrics.
- Remove x/retry to incubate internally.
- yarpcerrors: Undeprecate per error type creation and validation functions.


## [1.17.0] - 2017-09-20

- yarpcerrors: Make core API much simpler and use a Status struct
  to represent YARPC errors.
- transport/http: Add GrabHeaders option to propagate specific
  headers starting with x- to handlers.
- tranxport/x/grpc: Remove ContextWrapper.
- Export no-op backoff strategy in api/backoff.


## [1.16.0] - 2017-09-18

- ThriftRW Plugin: Added an option to strip TChannel-specific
  information from Contexts before making outgoing requests.
- x/retry: Fix bug where large TChannel responses would cause errors in retries.
- transport/http: Correct the Content-Type for Thrift responses, to
  `application/vnd.apache.thrift.binary`.
- transport/http: Correct the Content-Type for Proto responses, to
  `application/x-protobuf`.


## [1.15.0] - 2017-09-15

- yarpcerrors: Update the ErrorCode and ErrorMessage functions to return
  default values for non-YARPC errors.
- transport/http: Return appropriate Content-Type response headers based on
  the transport encoding.
- transport/x/grpc: Add options to specify the maximum message size sent and
  received over the wire.


## [1.14.0] - 2017-09-08

- Increased granularity of error observability metrics to expose yarpc
  error types.
- Wrapped peer list `Choose` errors in yarpc error codes.
- x/retry: Add granular metric counters for retry middleware.
- Removed experimental redis and cherami transports.


## [1.13.1] - 2017-08-03

- Rename structured logging field to avoid a type collision.


## [1.13.0] - 2017-08-01

- Added a `yarpc.ClientConfig` interface to provide access to ClientConfigs.
  All Dispatchers already implement this interface.
- Thrift: Fx modules generated by the ThriftRW plugin now rely on
  `yarpc.ClientConfig` instead of the Dispatcher.
- Promote `x/config` out of experimental status, moving it to `yarpcconfig`.


## [1.12.1] - 2017-07-26

- Fixed issue with github.com/apache/thrift by pinning to version 0.9.3
  due to breaking change https://issues.apache.org/jira/browse/THRIFT-4261.


## [1.12.0] - 2017-07-20

Experimental:

- x/debug: Added support for debug pages for introspection.


## [1.11.0] - 2017-07-18

- Fixed bug where outbound HTTP errors were not being properly wrapped in
  yarpc errors.

Experimental:

- x/retry: Added support for procedure-based retry policies.
- x/retry: Fixed bug in retry middleware where a failed request that did not
  read the request body would not be retried.
- x/grpc: Altered inbound GRPC code in order to support RouterMiddleware.


## [1.10.0] - 2017-17-11

- Thrift: UberFx-compatible modules are now generated for each service inside
  a subpackage. Disable this by passing a `-no-fx` flag to the plugin.
- Improves resilience of HTTP and TChannel by broadcasting peer availability
  to peer lists like round robin. A round robin or least pending peer list
  blocks requests until a peer becomes available.
- Add support for reading ShardKey, RoutingKey, and RoutingDelegate for
  inbound http and tchannel calls.
- Move encoding/x/protobuf to encoding/protobuf.
- Exposes the Lifecycle synchronization helper as pkg/lifecycle, for
  third-party implementations of transports, inbounds, outbounds, peer lists,
  and peer list bindings.

Experimental:

- x/retry: Added support for creating retry middleware directly from config.


## [1.9.0] - 2017-06-08

- Different encodings can now register handlers under the same procedure
  name.
- http: Added support for configuring the HTTP transport using x/config.
- tchannel: Added support for configuring the TChannel transport using
  x/config.
- Moved the RoundRobin Peer List out of the /x/ package.
- Fixed race conditions in hostport.Peer.
- Buffers for inbound Thrift requests are now pooled to reduce allocations.

Experimental:

- x/cherami: Renamed the `InboundConfig` and `OutboundConfig` structures to
  `InboundOptions` and `OutboundOptions`.
- x/cherami: Added support for configuring the Cherami transport using
  x/config.
- x/roundrobin: Added support for taking peer list updates before and after
  the peer list has been started.
- x/config: Fix bug where embedded struct fields could not be interpolated.
- x/config: Fix bug where Chooser and Updater fields could not be interpolated.
- x/grpc: Remove `NewInbound` and `NewSingleOutbound` in favor of methods on
  `Transport`.
- x/grpc: Use `rpc-caller`, `rpc-service`, `rpc-encoding`, `rpc-shard-key`,
  `rpc-routing-key`, `rpc-routing-delegate` headers.
- x/protobuf: Handle JSON-encoded protobuf requests and return JSON-encoded
  protobuf responses if the `rpc-encoding` header is set to `json`. Protobuf
  clients may use JSON by supplying the `protobuf.UseJSON` option.
- x/protobuf: Support instantiating clients with `yarpc.InjectClients`.
- x/protobuf: The wire representation of request metadata was changed. This
  will break existing users of this encoding.


## [1.8.0] - 2017-05-01

- Adds consistent structured logging and metrics to all RPCs. This feature
  may be enabled and configured through `yarpc.Config`.
- Adds an `http.AddHeader` option to HTTP outbounds to send certain HTTP
  headers for all requests.
- Options `thrift.Multiplexed` and `thrift.Enveloped` may now be provided for
  Thrift clients constructed by `yarpc.InjectClients` by adding a `thrift`
  tag to the corresponding struct field with the name of the option. See the
  Thrift package documentation for more details.
- Adds support for matching and constructing `UnrecognizedProcedureError`s
  indicating that the router was unable to find a handler for the request.
- Adds support for linking peer lists and peer updaters using the `peer.Bind`
  function.
- Adds an accessor to Dispatcher which provides access to the inbound
  middleware used by that Dispatcher.
- Fixes a bug where the TChannel inbounds would not write the response headers
  if the response body was empty.

Experimental:

- x/config: The service name is no longer part of the configuration and must
  be passed as an argument to the `LoadConfig*` or `NewDispatcher*` methods.
- x/config: Configuration structures may now annotate primitive fields with
  `config:",interpolate"` to support reading environment variables in them.
  See the `TransportSpec` documentation for more information.


## [1.7.1] - 2017-03-29

- Thrift: Fixed a bug where deserialization of large lists would return
  corrupted data at high throughputs.


## [1.7.0] - 2017-03-20

- x/config adds support for a pluggable configuration system that allows
  building `yarpc.Config` and `yarpc.Dispatcher` objects from YAML and
  arbitrary `map[string]interface{}` objects. Check the package documentation
  for more information.
-	tchannel: mask existing procedures with provided procedures.
- Adds a peer.Bind function that takes a peer.ChooserList and a binder
  (anything that binds a peer list to a peer provider and returns the
  Lifecycle of the binding), and returns a peer.Chooser that combines
  the lifecycle of the peer list and its bound peer provider.
  The peer chooser is suitable for passing to an outbound constructor,
  capturing the lifecycle of its dependencies.
- Adds a peer.ChooserList interface to the API, for convenience when passing
  instances with both capabilities (suitable for outbounds, suitable for peer
  list updaters).


## [1.6.0] - 2017-03-08

- Remove buffer size limit from Thrift encoding/decoding buffer pool.
- Increased efficiency of inbound/outbound requests by pooling buffers.
- Added MaxIdleConnsPerHost option to HTTP transports.  This option will
  configure the number of idle (keep-alive) outbound connections the transport
  will maintain per host.
- Fixed bug in Lifecycle Start/Stop where we would run the Stop functionality
  even if Start hadn't been called yet.
- Updated RoundRobin and PeerHeap implementations to block until the list has
  started or a timeout had been exceeded.


## [1.5.0] - 2017-03-03

- Increased efficiency of Thrift encoding/decoding by pooling buffers.
- x/yarpcmeta make it easy to expose the list of procedures and other
  introspection information of a dispatcher on itself.
- Redis: `Client` now has an `IsRunning` function to match the `Lifecycle`
  interface.
- TChannel: bug fix that allows a YARPC proxy to relay requests for any
  inbound service name. Requires upgrade of TChannel to version 1.4 or
  greater.


## [1.4.0] - 2017-02-14

- Relaxed version constraint for `jaeger-client-go` to `>= 1, < 3`.
- TChannel transport now supports procedures with a different service name
  than the default taken from the dispatcher. This brings the TChannel
	transport up to par with HTTP.


## [1.3.0] - 2017-02-06

- Added a `tchannel.NewTransport`. The new transport, a replacement for the
  temporary `tchannel.NewChannelTransport`, supports YARPC peer choosers.

    ```go
    transport, err := tchannel.NewTransport(tchannel.ServiceName("keyvalue"))
    chooser := peerheap.New(transport)
    outbound := transport.NewOutbound(chooser)
    ```

  The new transport hides the implementation of TChannel entirely to give us
  flexibility going forward to relieve TChannel of all RPC-related
  responsibilities, leaving only the wire protocol at its core.
  As a consequence, you cannot thread an existing Channel through this
  transport.

- All outbounds now support `Call` before `Start` and all peer choosers now
  support `Choose` before `Start`, within the context deadline.
  These would previously return an error indicating that the component was
  not yet started.  They now wait for the component to start, or for their
  deadline to expire.


## [1.2.0] - 2017-02-02

- Added heap based PeerList under `peer/x/peerheap`.
- Added `RouterMiddleware` parameter to `yarpc.Config`, which, if provided,
  will allow customizing routing to handlers.
- Added experimental `transports/x/cherami` for transporting RPCs through
  [Cherami](https://eng.uber.com/cherami/).
- Added ability to specify a ServiceName for outbounds on the
  transport.Outbounds object.  This will allow defining outbounds with a
  `key` that is different from the service name they will use for requests.
  If no ServiceName is specified, the ServiceName will fallback to the
  config.Outbounds map `key`.

  Before:

    ```go
    config.Outbounds['service'] := transport.Outbounds{
        Unary: httpTransport.NewSingleOutbound(...)
    }
    ...
    cc := dispatcher.ClientConfig('service')
    cc.Service() // returns 'service'
    ```

  After (optional):

    ```go
    config.Outbounds['service-key'] := transport.Outbounds{
        ServiceName: 'service'
        Unary: httpTransport.NewSingleOutbound(...)
    }
    ...
    cc := dispatcher.ClientConfig('service-key')
    cc.Service() // returns 'service'
    ```


## [1.1.0] - 2017-01-24

- Thrift: Mock clients compatible with gomock are now generated for each
  service inside a test subpackage. Disable this by passing a `-no-gomock`
  flag to the plugin.


## [1.0.1] - 2017-01-11

- Thrift: Fixed code generation for empty services.
- Thrift: Fixed code generation for Thrift services that inherit other Thrift
  services.


## [1.0.0] - 2016-12-30

- Stable release: No more breaking changes will be made in the 1.x release
  series.


## [1.0.0-rc5] - 2016-12-30

- **Breaking**: The ThriftRW plugin now generates code under the subpackages
  `${service}server` and `$[service}client` rather than
  `yarpc/${service}server` and `yarpc/${service}client`.

  Given a `kv.thrift` that defines a `KeyValue` service, previously the
  imports would be,

      import ".../kv/yarpc/keyvalueserver"
      import ".../kv/yarpc/keyvalueclient"

  The same packages will now be available at,

      import ".../kv/keyvalueserver"
      import ".../kv/keyvalueclient"

- **Breaking**: `NewChannelTransport` can now return an error upon
  construction.
- **Breaking**: `http.URLTemplate` has no effect on `http.NewSingleOutbound`.
- `http.Transport.NewOutbound` now accepts `http.OutboundOption`s.


## [1.0.0-rc4] - 2016-12-28

- **Breaking**: Removed the `yarpc.ReqMeta` and `yarpc.ResMeta` types. To
  migrate your handlers, simply drop the argument and the return value from
  your handler definition.

  Before:

    ```go
    func (h *myHandler) Handle(ctx context.Context, reqMeta yarpc.ReqMeta, ...) (..., yarpc.ResMeta, error) {
        // ...
    }
    ```

  After:

    ```go
    func (h *myHandler) Handle(ctx context.Context, ...) (..., error) {
        // ...
    }
    ```

  To access information previously available in the `yarpc.ReqMeta` or to
  write response headers, use the `yarpc.CallFromContext` function.

- **Breaking**: Removed the `yarpc.CallReqMeta` and `yarpc.CallResMeta`
  types. To migrate your call sites, drop the argument and remove the return
  value.

  Before:

    ```go
    res, resMeta, err := client.Call(ctx, reqMeta, ...)
    ```

  After:

    ```go
    res, err := client.Call(ctx, ...)
    ```

  Use `yarpc.CallOption`s to specify per-request options and
  `yarpc.ResponseHeaders` to receive response headers for the call.

- **Breaking**: Removed `yarpc.Headers` in favor of `map[string]string`.
- **Breaking**: `yarpc.Dispatcher` no longer implements the
  `transport.Router` interface.
- **Breaking**: Start and Stop for Inbound and Outbound are now expected to
  be idempotent.
- **Breaking**: Combine `ServiceProcedure` and `Registrant` into `Procedure`.
- **Breaking**: Rename `Registrar` to `RouteTable`.
- **Breaking**: Rename `Registry` to `Router`.
- **Breaking**: Rename `middleware.{Oneway,Unary}{Inbound,Outbound}Middleware`
  to `middleware.{Oneway,Unary}{Inbound,Outbound}`
- **Breaking**: Changed `peer.List.Update` to accept a `peer.ListUpdates`
  struct instead of a list of additions and removals
- **Breaking**: yarpc.NewDispatcher now returns a pointer to a
  yarpc.Dispatcher. Previously, yarpc.Dispatcher was an interface, now a
  concrete struct.

  This change will allow us to extend the Dispatcher after the 1.0.0 release
  without breaking tests depending on the rigidity of the Dispatcher
  interface.
- **Breaking**: `Peer.StartRequest` and `Peer.EndRequest` no longer accept a
  `dontNotify` argument.
- Added `yarpc.IsBadRequestError`, `yarpc.IsUnexpectedError` and
  `yarpc.IsTimeoutError` functions.
- Added a `transport.InboundBadRequestError` function to build errors which
  satisfy `transport.IsBadRequestError`.
- Added a `transport.ValidateRequest` function to validate
  `transport.Request`s.


## [1.0.0-rc3] - 2016-12-09

- Moved the `yarpc/internal/crossdock/` and `yarpc/internal/examples`
  folders to `yarpc/crossdock/` and `yarpc/examples` respectively.

- **Breaking**: Relocated the `go.uber.org/yarpc/transport` package to
  `go.uber.org/yarpc/api/transport`.  In the process the `middleware`
  logic from transport has been moved to `go.uber.org/yarpc/api/middleware`
  and the concrete implementation of the Registry has been moved from
  `transport.MapRegistry` to `yarpc.MapRegistry`.  This did **not** move the
  concrete implementations of http/tchannel from the `yarpc/transport/` directory.

- **Breaking**: Relocated the `go.uber.org/yarpc/peer` package to
  `go.uber.org/yarpc/api/peer`. This does not include the concrete
  implementations still in the `/yarpc/peer/` directory.

- **Breaking**: This version overhauls the code required for constructing
  inbounds and outbounds.

  Inbounds and Outbounds now share an underlying Transport, of which there
  should be one for each transport protocol, so one HTTP Transport for all
  HTTP inbounds and outbounds, and a TChannel transport for all TChannel
  inbounds and outbounds.

  Before:

    ```go
    ch, err := tchannelProper.NewChannel("example-service", nil)
    if err != nil {
        log.Fatalln(err)
    }
    yarpc.NewDispatcher(yarpc.Config{
        Name: "example-service",
        yarpc.Inbounds{
            http.NewInbound(":80"),
            tchannel.NewInbound(ch, tchannel.ListenAddr(":4040")),
        },
        yarpc.Outbounds{
            http.NewOutbound("http://example-service/rpc/v1"),
            tchannel.NewOutbound(ch, tchannel.HostPort("127.0.0.1:4040")),
        },
    })
    ```

  After:

    ```go
    httpTransport := http.NewTransport()
    tchannelTransport := tchannel.NewChannelTransport(
          tchannel.ServiceName("example-service"),
          tchannel.ListenAddr(":4040"),
    )
    yarpc.NewDispatcher(yarpc.Config{
        Name: "example-service",
        yarpc.Inbounds{
            httpTransport.NewInbound(":80"),
            tchannelTransport.NewInbound(),
        },
        yarpc.Outbounds{
            httpTransport.NewSingleOutbound("http://example-service/rpc/v1"),
            tchannelTransport.NewSingleOutbound("127.0.0.1:4040"),
        },
    })
    ```

  The dispatcher now collects all of the unique transport instances from
  inbounds and outbounds and manages their lifecycle independently.

  This version repurposed the name `NewOutbound` for outbounds with a peer
  chooser, whereas `NewSingleOutbound` is a convenience for creating an
  outbound addressing a specific single peer.
  You may need to rename existing usage. The compiler will complain that
  strings are not `peer.Chooser` instances.

  This version introduces support for peer choosers, peer lists, and peer
  list updaters for HTTP outbounds. This is made possible by the above
  change that introduces a concrete instance of a Transport for each
  protocol, which deduplicates peer instances across all inbounds and
  outbounds, making connection sharing and load balancing possible,
  eventually for all transport protocols.

  Note that we use `NewChannelTransport`, as opposed to `NewTransport`.
  We reserve this name for a future minor release that will provide
  parity with HTTP for outbounds with peer choosers.

  The new ChannelTransport constructor can still use a shared TChannel
  Channel instance, if that is required.

    ```go
    ch, err := tchannelProper.NewChannel("example-service", nil)
    if err != nil {
        log.Fatalln(err)
    }
    tchannelTransport := tchannel.NewChannelTransport(
        tchannel.WithChannel(ch),
          tchannel.ServiceName("example-service"),
          tchannel.ListenAddr(":4040"),
    )
    yarpc.NewDispatcher(yarpc.Config{
        Name: "example-service",
        yarpc.Inbounds{
            tchannelTransport.NewInbound(),
        },
    })
    ```

- **Breaking**: the `transport.Inbound` and `transport.Outbound` interfaces
  now implement `Start()` without any arguments.

  The dispatcher no longer threads a dependencies object through the start
  method of every configured transport. The only existing dependency was an
  opentracing Tracer, which you can now thread through Transport constructor
  options instead.

  Before:

    ```go
    yarpc.NewDispatcher(yarpc.Config{
        yarpc.Inbounds{
            http.NewInbound(...),
        },
        yarpc.Outbounds{
            "callee": http.NewOutbound(...)
        },
        Tracer: opentracing.GlobalTracer(),
    })
    ```

  Now:

    ```go
    tracer := opentracing.GlobalTracer()
    httpTransport := http.NewTransport(
        http.Tracer(tracer),
    )
    tchannelTransport := tchannel.NewChannelTransport(
        tchannel.Tracer(tracer),
    )
    yarpc.NewDispatcher(yarpc.Config{
        Name: "example-service",
        yarpc.Inbounds{
            httpTransport.NewInbound(":80"),
            tchannelTransport.NewInbound(),
        },
        yarpc.Outbounds{
            httpTransport.NewSingleOutbound("http://example-service/rpc/v1"),
            tchannelTransport.NewSingleOutbound("127.0.0.1:4040"),
        },
    })
    ```

  The `yarpc.Config` `Tracer` property is still accepted, but unused and
  deprecated.

  The dispatcher no longer provides a `transport.ServiceDetail` as an
  argument to `Start` on inbound transports.  The `transport.ServiceDetail`
  no longer exists.  You no longer need to provide the service name to start
  an inbound, only a registry.  Instead of passing the service detail to start,
  the dispatcher now calls `inbound.SetRegistry(transport.Registry)` before
  calling `Start()`.

  Custom transport protocols must change their interface accordingly to
  satisfy the `transport.Inbound` interface.  Uses that construct inbounds
  manually must either call `SetRegistry` or use the `WithRegistry` chained
  configuration method before calling `Start` without a `ServiceDetail`.

  Before:

    ```go
    inbound := tchannel.NewInbound(...)
    err := inbound.Start(
        transport.ServiceDetail{
            Name: "service",
            Registry: registry,
        },
        transport.NoDeps,
    )
    ```

  Now:

    ```go
    transport := tchannel.NewTransport()
    inbound := transport.NewInbound()
    inbound.SetRegistry(registry)
    err := inbound.Start()
    ```

  The `transport.Deps` struct and `transport.NoDeps` instance no longer exist.

- **Breaking**: TChannel inbound and outbound constructors now return
  pointers to Inbound and Outbound structs with private state satisfying the
  `transport.Inbound` and `transport.Outbound` interfaces.  These were
  previously transport specific Inbound and Outbound interfaces.
  This eliminates unnecessary polymorphism in some cases.

- Introduced OpenTracing helpers for transport authors.
- Created the `yarpc.Serialize` package for marshalling RPC messages at rest.
  Useful for transports that persist RPC messages.
- Tranports have access to `DispatchOnewayHandler` and `DispatchUnaryHandler`.
  These should be called by all `transport.Inbounds` instead of directly
  calling handlers.

## [1.0.0-rc2] - 2016-12-02

- **Breaking** Renamed `Agent` to `Transport`.
- **Breaking** Renamed `hostport.Peer`'s `AddSubscriber/RemoveSubscriber`
  to `Subscribe/Unsubscribe`.
- **Breaking** Updated `Peer.StartRequest` to take a `dontNotify` `peer.Subscriber` to exempt
  from updates.  Also added `Peer.EndRequest` function to replace the `finish` callback
  from `Peer.StartRequest`.
- **Breaking** Renamed `peer.List` to `peer.Chooser`, `peer.ChangeListener` to `peer.List`
  and `peer.Chooser.ChoosePeer` to `peer.Chooser.Choose`.
- Reduced complexity of `single` `peer.Chooser` to retain the passed in peer immediately.
- **Breaking** Moved `/peer/list/single.go` to `/peer/single/list.go`.
- **Breaking** Moved `/peer/x/list/roundrobin.go` to `/peer/x/roundrobin/list.go`.
- HTTP Oneway requests will now process http status codes and returns appropriate errors.
- **Breaking** Update `roundrobin.New` function to stop accepting an initial peer list.
  Use `list.Update` to initialize the peers in the list instead.
- **Breaking**: Rename `Channel` to `ClientConfig` for both the dispatcher
  method and the interface. `mydispatcher.Channel("myservice")` becomes
  `mydispatcher.ClientConfig("myservice")`. The `ClientConfig` object can
  then used to build a new Client as before:
  `NewMyThriftClient(mydispatcher.ClientConfig("myservice"))`.
- A comment is added atop YAML files generated by the recorder to help
  understanding where they come from.

## [1.0.0-rc1] - 2016-11-23

- **Breaking**: Rename the `Interceptor` and `Filter` types to
  `UnaryInboundMiddleware` and `UnaryOutboundMiddleware` respectively.
- **Breaking**: `yarpc.Config` now accepts middleware using the
  `InboundMiddleware` and `OutboundMiddleware` fields.

  Before:

      yarpc.Config{Interceptor: myInterceptor, Filter: myFilter}

  Now:

      yarpc.Config{
          InboundMiddleware: yarpc.InboundMiddleware{Unary: myInterceptor},
          OutboundMiddleware: yarpc.OutboundMiddleware{Unary: myFilter},
      }

- Add support for Oneway middleware via the `OnewayInboundMiddleware` and
  `OnewayOutboundMiddleware` interfaces.


## [0.5.0] - 2016-11-21

- **Breaking**: A detail of inbound transports has changed.
  Starting an inbound transport accepts a ServiceDetail, including
  the service name and a Registry. The Registry now must
  implement `Choose(context.Context, transport.Request) (HandlerSpec, error)`
  instead of `GetHandler(service, procedure string) (HandlerSpec, error)`.
  Note that in the prior release, `Handler` became `HandleSpec` to
  accommodate oneway handlers.
- Upgrade to ThriftRW 1.0.
- TChannel: `NewInbound` and `NewOutbound` now accept any object satisfying
  the `Channel` interface. This should work with existing `*tchannel.Channel`
  objects without any changes.
- Introduced `yarpc.Inbounds` to be used instead of `[]transport.Inbound`
  when configuring a Dispatcher.
- Add support for peer lists in HTTP outbounds.


## [0.4.0] - 2016-11-11

This release requires regeneration of ThriftRW code.

- **Breaking**: Procedure registration must now always be done directly
  against the `Dispatcher`. Encoding-specific functions `json.Register`,
  `raw.Register`, and `thrift.Register` have been deprecated in favor of
  the `Dispatcher.Register` method. Existing code may be migrated by running
  the following commands on your go files.

    ```
    gofmt -w -r 'raw.Register(d, h) -> d.Register(h)' $file.go
    gofmt -w -r 'json.Register(d, h) -> d.Register(h)' $file.go
    gofmt -w -r 'thrift.Register(d, h) -> d.Register(h)' $file.go
    ```

- Add `yarpc.InjectClients` to automatically instantiate and inject clients
  into structs that need them.
- Thrift: Add a `Protocol` option to change the Thrift protocol used by
  clients and servers.
- **Breaking**: Remove the ability to set Baggage Headers through yarpc, use
  opentracing baggage instead
- **Breaking**: Transport options have been removed completely. Encoding
  values differently based on the transport is no longer supported.
- **Breaking**: Thrift requests and responses are no longer enveloped by
  default. The `thrift.Enveloped` option may be used to turn enveloping on
  when instantiating Thrift clients or registering handlers.
- **Breaking**: Use of `golang.org/x/net/context` has been dropped in favor
  of the standard library's `context` package.
- Add support for providing peer lists to dynamically choose downstream
  peers in HTTP Outbounds
- Rename `Handler` interface to `UnaryHandler` and separate `Outbound`
  interface into `Outbound` and `UnaryOutbound`.
- Add `OnewayHandler` and `HandlerSpec` to support oneway handlers.
  Transport inbounds can choose which RPC types to accept
- The package `yarpctest.recorder` can be used to record/replay requests
  during testing. A command line flag (`--recorder=replay|append|overwrite`)
  is used to control the mode during the execution of the test.


## [0.3.1] - 2016-09-31

- Fix missing canonical import path to `go.uber.org/yarpc`.


## [0.3.0] - 2016-09-30

- **Breaking**: Rename project to `go.uber.org/yarpc`.
- **Breaking**: Switch to `go.uber.org/thriftrw ~0.3` from
  `github.com/thriftrw/thriftrw-go ~0.2`.
- Update opentracing-go to `>= 1, < 2`.


## [0.2.1] - 2016-09-28

- Loosen constraint on `opentracing-go` to `>= 0.9, < 2`.


## [0.2.0] - 2016-09-19

- Update thriftrw-go to `>= 0.2, < 0.3`.
- Implemented a ThriftRW plugin. This should now be used instead of the
  ThriftRW `--yarpc` flag. Check the documentation of the
  [thrift](https://godoc.org/github.com/yarpc/yarpc-go/encoding/thrift)
  package for instructions on how to use it.
- Adds support for [opentracing][]. Pass an opentracing instance as a
  `Tracer` property of the YARPC config struct and both TChannel and HTTP
  transports will submit spans and propagate baggage.
- This also modifies the public interface for transport inbounds and
  outbounds, which must now accept a transport.Deps struct. The deps struct
  carries the tracer and may eventually carry other dependencies.
- Panics from user handlers are recovered. The panic is logged (stderr), and
  an unexpected error is returned to the client about it.
- Thrift clients can now make requests to multiplexed Apache Thrift servers
  using the `thrift.Multiplexed` client option.

[opentracing]: http://opentracing.io/


## [0.1.1] - 2016-09-01

- Use `github.com/yarpc/yarpc-go` as the import path; revert use of
  `go.uber.org/yarpc` vanity path. There is an issue in Glide `0.11` which
  causes installing these packages to fail, and thriftrw `~0.1`'s yarpc
  template is still using `github.com/yarpc/yarpc-go`.


## 0.1.0 - 2016-08-31

- Initial release.

[Unreleased]: https://github.com/yarpc/yarpc-go/compare/v1.53.2...HEAD
[1.53.2]: https://github.com/yarpc/yarpc-go/compare/v1.53.1...v1.53.2
[1.53.1]: https://github.com/yarpc/yarpc-go/compare/v1.51.0...v1.52.0
[1.53.0]: https://github.com/yarpc/yarpc-go/compare/v1.52.0...v1.53.0
[1.52.0]: https://github.com/yarpc/yarpc-go/compare/v1.51.0...v1.52.0
[1.51.0]: https://github.com/yarpc/yarpc-go/compare/v1.50.0...v1.51.0
[1.50.0]: https://github.com/yarpc/yarpc-go/compare/v1.49.1...v1.50.0
[1.49.1]: https://github.com/yarpc/yarpc-go/compare/v1.49.0...v1.49.1
[1.49.0]: https://github.com/yarpc/yarpc-go/compare/v1.48.0...v1.49.0
[1.48.0]: https://github.com/yarpc/yarpc-go/compare/v1.47.2...v1.48.0
[1.47.2]: https://github.com/yarpc/yarpc-go/compare/v1.47.1...v1.47.2
[1.47.1]: https://github.com/yarpc/yarpc-go/compare/v1.47.0...v1.47.1
[1.47.0]: https://github.com/yarpc/yarpc-go/compare/v1.46.0...v1.47.0
[1.46.0]: https://github.com/yarpc/yarpc-go/compare/v1.45.0...v1.46.0
[1.45.0]: https://github.com/yarpc/yarpc-go/compare/v1.44.0...v1.45.0
[1.44.0]: https://github.com/yarpc/yarpc-go/compare/v1.43.0...v1.44.0
[1.43.0]: https://github.com/yarpc/yarpc-go/compare/v1.42.1...v1.43.0
[1.42.1]: https://github.com/yarpc/yarpc-go/compare/v1.42.0...v1.42.1
[1.42.0]: https://github.com/yarpc/yarpc-go/compare/v1.41.0...v1.42.0
[1.41.0]: https://github.com/yarpc/yarpc-go/compare/v1.40.0...v1.41.0
[1.40.0]: https://github.com/yarpc/yarpc-go/compare/v1.39.0...v1.40.0
[1.39.0]: https://github.com/yarpc/yarpc-go/compare/v1.38.0...v1.39.0
[1.38.0]: https://github.com/yarpc/yarpc-go/compare/v1.37.4...v1.38.0
[1.37.4]: https://github.com/yarpc/yarpc-go/compare/v1.37.3...v1.37.4
[1.37.3]: https://github.com/yarpc/yarpc-go/compare/v1.37.2...v1.37.3
[1.37.2]: https://github.com/yarpc/yarpc-go/compare/v1.37.1...v1.37.2
[1.37.1]: https://github.com/yarpc/yarpc-go/compare/v1.37.0...v1.37.1
[1.37.0]: https://github.com/yarpc/yarpc-go/compare/v1.36.2...v1.37.0
[1.36.2]: https://github.com/yarpc/yarpc-go/compare/v1.36.1...v1.36.2
[1.36.1]: https://github.com/yarpc/yarpc-go/compare/v1.36.0...v1.36.1
[1.36.0]: https://github.com/yarpc/yarpc-go/compare/v1.35.2...v1.36.0
[1.35.2]: https://github.com/yarpc/yarpc-go/compare/v1.35.1...v1.35.2
[1.35.1]: https://github.com/yarpc/yarpc-go/compare/v1.35.0...v1.35.1
[1.35.0]: https://github.com/yarpc/yarpc-go/compare/v1.34.0...v1.35.0
[1.34.0]: https://github.com/yarpc/yarpc-go/compare/v1.33.0...v1.34.0
[1.33.0]: https://github.com/yarpc/yarpc-go/compare/v1.32.4...v1.33.0
[1.32.4]: https://github.com/yarpc/yarpc-go/compare/v1.32.3...v1.32.4
[1.32.3]: https://github.com/yarpc/yarpc-go/compare/v1.32.2...v1.32.3
[1.32.2]: https://github.com/yarpc/yarpc-go/compare/v1.32.1...v1.32.2
[1.32.1]: https://github.com/yarpc/yarpc-go/compare/v1.32.0...v1.32.1
[1.32.0]: https://github.com/yarpc/yarpc-go/compare/v1.31.0...v1.32.0
[1.31.0]: https://github.com/yarpc/yarpc-go/compare/v1.30.0...v1.31.0
[1.30.0]: https://github.com/yarpc/yarpc-go/compare/v1.29.1...v1.30.0
[1.29.1]: https://github.com/yarpc/yarpc-go/compare/v1.29.0...v1.29.1
[1.29.0]: https://github.com/yarpc/yarpc-go/compare/v1.28.0...v1.29.0
[1.28.0]: https://github.com/yarpc/yarpc-go/compare/v1.27.2...v1.28.0
[1.27.2]: https://github.com/yarpc/yarpc-go/compare/v1.27.1...v1.27.2
[1.27.1]: https://github.com/yarpc/yarpc-go/compare/v1.27.0...v1.27.1
[1.27.0]: https://github.com/yarpc/yarpc-go/compare/v1.26.2...v1.27.0
[1.26.2]: https://github.com/yarpc/yarpc-go/compare/v1.26.1...v1.26.2
[1.26.1]: https://github.com/yarpc/yarpc-go/compare/v1.26.0...v1.26.1
[1.26.0]: https://github.com/yarpc/yarpc-go/compare/v1.25.1...v1.26.0
[1.25.1]: https://github.com/yarpc/yarpc-go/compare/v1.25.0...v1.25.1
[1.25.0]: https://github.com/yarpc/yarpc-go/compare/v1.24.1...v1.25.0
[1.24.1]: https://github.com/yarpc/yarpc-go/compare/v1.24.0...v1.24.1
[1.24.0]: https://github.com/yarpc/yarpc-go/compare/v1.22.0...v1.24.0
[1.22.0]: https://github.com/yarpc/yarpc-go/compare/v1.21.1...v1.22.0
[1.21.1]: https://github.com/yarpc/yarpc-go/compare/v1.21.0...v1.21.1
[1.21.0]: https://github.com/yarpc/yarpc-go/compare/v1.20.1...v1.21.0
[1.20.1]: https://github.com/yarpc/yarpc-go/compare/v1.20.0...v1.20.1
[1.20.0]: https://github.com/yarpc/yarpc-go/compare/v1.19.2...v1.20.0
[1.19.2]: https://github.com/yarpc/yarpc-go/compare/v1.19.1...v1.19.2
[1.19.1]: https://github.com/yarpc/yarpc-go/compare/v1.19.0...v1.19.1
[1.19.0]: https://github.com/yarpc/yarpc-go/compare/v1.18.1...v1.19.0
[1.18.1]: https://github.com/yarpc/yarpc-go/compare/v1.18.0...v1.18.1
[1.18.0]: https://github.com/yarpc/yarpc-go/compare/v1.17.0...v1.18.0
[1.17.0]: https://github.com/yarpc/yarpc-go/compare/v1.16.0...v1.17.0
[1.16.0]: https://github.com/yarpc/yarpc-go/compare/v1.15.0...v1.16.0
[1.15.0]: https://github.com/yarpc/yarpc-go/compare/v1.14.0...v1.15.0
[1.14.0]: https://github.com/yarpc/yarpc-go/compare/v1.13.1...v1.14.0
[1.13.1]: https://github.com/yarpc/yarpc-go/compare/v1.13.0...v1.13.1
[1.13.0]: https://github.com/yarpc/yarpc-go/compare/v1.12.1...v1.13.0
[1.12.1]: https://github.com/yarpc/yarpc-go/compare/v1.12.0...v1.12.1
[1.12.0]: https://github.com/yarpc/yarpc-go/compare/v1.11.0...v1.12.0
[1.11.0]: https://github.com/yarpc/yarpc-go/compare/v1.10.0...v1.11.0
[1.10.0]: https://github.com/yarpc/yarpc-go/compare/v1.9.0...v1.10.0
[1.9.0]: https://github.com/yarpc/yarpc-go/compare/v1.8.0...v1.9.0
[1.8.0]: https://github.com/yarpc/yarpc-go/compare/v1.7.1...v1.8.0
[1.7.1]: https://github.com/yarpc/yarpc-go/compare/v1.7.0...v1.7.1
[1.7.0]: https://github.com/yarpc/yarpc-go/compare/v1.6.0...v1.7.0
[1.6.0]: https://github.com/yarpc/yarpc-go/compare/v1.5.0...v1.6.0
[1.5.0]: https://github.com/yarpc/yarpc-go/compare/v1.4.0...v1.5.0
[1.4.0]: https://github.com/yarpc/yarpc-go/compare/v1.3.0...v1.4.0
[1.3.0]: https://github.com/yarpc/yarpc-go/compare/v1.2.0...v1.3.0
[1.2.0]: https://github.com/yarpc/yarpc-go/compare/v1.1.0...v1.2.0
[1.1.0]: https://github.com/yarpc/yarpc-go/compare/v1.0.1...v1.1.0
[1.0.1]: https://github.com/yarpc/yarpc-go/compare/v1.0.0...v1.0.1
[1.0.0]: https://github.com/yarpc/yarpc-go/compare/v1.0.0-rc5...v1.0.0
[1.0.0-rc5]: https://github.com/yarpc/yarpc-go/compare/v1.0.0-rc4...v1.0.0-rc5
[1.0.0-rc4]: https://github.com/yarpc/yarpc-go/compare/v1.0.0-rc3...v1.0.0-rc4
[1.0.0-rc3]: https://github.com/yarpc/yarpc-go/compare/v1.0.0-rc2...v1.0.0-rc3
[1.0.0-rc2]: https://github.com/yarpc/yarpc-go/compare/v1.0.0-rc1...v1.0.0-rc2
[1.0.0-rc1]: https://github.com/yarpc/yarpc-go/compare/v0.5.0...v1.0.0-rc1
[0.5.0]: https://github.com/yarpc/yarpc-go/compare/v0.4.0...v0.5.0
[0.4.0]: https://github.com/yarpc/yarpc-go/compare/v0.3.1...v0.4.0
[0.3.1]: https://github.com/yarpc/yarpc-go/compare/v0.3.0...v0.3.1
[0.3.0]: https://github.com/yarpc/yarpc-go/compare/v0.2.1...v0.3.0
[0.2.1]: https://github.com/yarpc/yarpc-go/compare/v0.2.0...v0.2.1
[0.2.0]: https://github.com/yarpc/yarpc-go/compare/v0.1.1...v0.2.0
[0.1.1]: https://github.com/yarpc/yarpc-go/compare/v0.1.0...v0.1.1<|MERGE_RESOLUTION|>--- conflicted
+++ resolved
@@ -5,13 +5,10 @@
 and this project adheres to [Semantic Versioning](http://semver.org/spec/v2.0.0.html).
 
 ## [Unreleased]
-<<<<<<< HEAD
 ### Added
 - observability: extend response, and request payload size histogram buckets up to 256MB.
-=======
 ### Fixed
 - introspection: wrong display of proto procedure name.
->>>>>>> c54a0bcb
 
 ## [1.53.2] - 2021-04-16
 ### Removed
