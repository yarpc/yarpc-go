--- conflicted
+++ resolved
@@ -5,12 +5,9 @@
 and this project adheres to [Semantic Versioning](http://semver.org/spec/v2.0.0.html).
 
 ## [Unreleased]
-<<<<<<< HEAD
-### Changed
-- Clarify error message for the special case of attempting to use a peer list
+### Fixed
+- configuration: clarify error message for the special case of attempting to use a peer list
   updater when none have been registered.
-=======
-- No changes yet
 
 ## [1.55.0] - 2021-07-06
 - Downgrade github.com/apache/thrift to the previously-compatible version (0.10)
@@ -33,7 +30,6 @@
 - introspection: wrong display of proto procedure name.
 - error details: propagation of protobuf error details did not work if the any message was not
   registered in the gogo proto registry.
->>>>>>> 949e3221
 
 ## [1.53.2] - 2021-04-16
 ### Removed
