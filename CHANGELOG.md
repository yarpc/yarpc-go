# Changelog
All notable changes to this project will be documented in this file.

The format is based on [Keep a Changelog](http://keepachangelog.com/en/1.0.0/)
and this project adheres to [Semantic Versioning](http://semver.org/spec/v2.0.0.html).

## [Unreleased]
### Fixed
<<<<<<< HEAD
- peer/direct: peer connections were closed even if they were still in use.
=======
- configuration: clarify error message for the special case of attempting to use a peer list
  updater when none have been registered.
>>>>>>> b50d14ca

## [1.55.0] - 2021-07-06
- Downgrade github.com/apache/thrift to the previously-compatible version (0.10)

## [1.54.2] - 2021-06-11
- go.uber.org/yarpc@v1.54.1 points to v1.54.0 instead of v1.54.1. This release unblocks
  go.uber.org/yarpc to serve v1.54.1 through v1.54.2.

## [1.54.1] - 2021-06-11
### Fixed
- protobuf error: a protobuf error created with an invalid code returns a unknown
  error.
- protobuf error details: protobuf.GetErrorDetails returns nil instead of an empty array
  if there is no details in the given error.

## [1.54.0] - 2021-06-01
### Added
- observability: extend response, and request payload size histogram buckets up to 256MB.
### Fixed
- introspection: wrong display of proto procedure name.
- error details: propagation of protobuf error details did not work if the any message was not
  registered in the gogo proto registry.

## [1.53.2] - 2021-04-16
### Removed
- Disable `rpc-caller-procedure` header temporarily by stopping the `CallerProcedure` propagation.
### Added
- gRPC: log header values upon validation error

## [1.53.1] - 2021-03-30
- v1.53.1 is v1.52.0. v1.53.0 has a backward compatible issue with the new header
  `rpc-caller-procedure` added in v1.53.0.

## [1.53.0] - 2021-03-12
### Added
- gRPC: accept keepalive parameters for gRPC outbound configuration.
- observability: deprecation of logging levels `applicationError` and `serverError` in favor
  of `serverError` and `clientError`.
- The `transport.Request` provides a new field `CallerProcedure`. A header `rpc-caller-procedure`
  is also propagated for outbound calls. This field represents the origin procedure where the
  requests was sent.
### Fixed
- peer: concurrency issue when using `rand` for the peer strategies `randpeer` and `tworandomchoices`

## [1.52.0] - 2021-02-12
### Added
- gRPC: accept keepalive parameters for the outbound gRPC connection.
- observability: panic metrics are now also reported for these type of requests:
  - inbound oneway
  - outbound stream
  - outbound oneway
  - outbound unary

## [1.51.0] - 2021-02-04
### Added
- observability: Add metric tags blocklist configuration. Allows to stub high cardinality tags emitted
  in the observability middleware

## [1.50.0] - 2021-01-22
### Added
- gRPC: accept dialer options in gRPC transportSpec config

### Fixed
- Http: fix memory and connection leak in http outbound call handler
- Observability: error code CodeUnimplemented will be marked as an `application_error`
- peer: the peer implementations provided by yarpc (hashring32, pendingheap,
  randpeer, roundrobin, tworandomchoices) are thread-safe now

## [1.49.1] - 2020-11-17
### Fixed
- proto: pass protobuf error details in gRPC streams
- proto: pass error details on proto-error to yarpcerror conversion

## [1.49.0] - 2020-10-22
### Added
- observability: Add request and response payload size histogram
- api: expose `BodySize` field in the transport request/response, middleware can use
  this field to get or update the request/response body size
- hashring32: new option OffsetGeneratorValue
### Fixed
- yarpc: service name can contain `_` now.

## [1.48.0] - 2020-10-07
### Added
- peer/hashring32: Support using an application header as the shard key, instead
  of `transport.Request#ShardKey`
- peer/hashring32: options NumReplicas and NumPeersEstimate are not private
  anymore and can be used by consumer of the pkg.
- observability: Add caller request TTL histogram in inbound middleware


## [1.47.2] - 2020-09-16
### Fixed
- errors returned by `yarpcerrors.FromError` now behave properly when using
  `errors.Is` and `errors.Unwrap`.
- thrift plugin: `types_yarpc.go` file, which contains exception annotations is
  always generated.
- thrift plugin: `types_yarpc.go` recognizes case-sensitive Thrift file names
  for generating correct Go package name.

## [1.47.1] - 2020-09-02
### Removed
- Reverted `go.mod` Go version from 1.14 to 1.13.

## [1.47.0] - 2020-08-31
### Added
- gRPC Streaming: Added the ability to send and read stream response headers.
- thrift: Using the `rpc.code` annotation, services may specify an associated
  error code for Thrift exceptions. Metrics will classify the exception as a
  client or server failure like a `yarpcerrors` error. If a Thrift exception is
  not annotated with a code, it will continue to be classified as a client
  failure.
- logging: Errors and annotated Thrift exceptions are logged with their error
  code under the `errorCode` field. Errors created outside of
  `protobuf.NewError` and `yarpcerrors` will yield `CodeUnknown`.
- logging: Thrift exceptions and Protobuf error details are logged under the
  `errorDetails` field.
- grpc: Enabled outbound introspection for debug pages.
- experimental: Added `tchannel.GetResponseErrorMeta` API for retrieving native
  TChannel error response codes.
### Fixed
- tchannel: middleware may modify the outbound `transport.Request#Caller` field,
  similar to gRPC and HTTP outbounds.
- Added `github.com/dgryski/go-farm` dependency to `glide.yaml` for legacy
  projects.
### Removed
- Removed `yarpcproto` package that enabled "oneway" Protobuf signatures.

## [1.46.0] - 2020-05-20
### Added
- peer lists accepts a `DefaultChooseTimeout` configuration for applying to
  `context`s without deadlines.
- gRPC-go version is added to debug pages.
### Changed
- observability: if a context deadline exceeded (timeout) or context cancelled
  error is observed, handler responses (success and errors) are replaced by the
  context error. Dropped responses are logged under the `dropped` field.
- Introspection APIs are added to `api/x/introspection`. This enabling custom
  outbounds, inbounds and peer lists to use YARPC's existing `x/debug` page.
- Introduced `api/x/restriction` for preventing unwanted transport-encoding
  combinations. This may cause panics for existing Fx services on start-up.
### Fixed
- yarpcerrors: `fmt` verbs are ignored when no args are passed to error
  constructors.
- Fix gRPC streaming when used with the direct peer chooser.
- Streaming calls do not require contexts with deadlines. Users should use
  cancelable contexts for long-lived streams instead of timeouts.
- Outbound status on debug pages is ordered by outbound name.
## Removed
- The `x/yarpcmeta` package is completely removed.
- tchannel: dropped "handler failed" log. Context error override change makes
  this log redundant as richer information exists in observability logs.
- tchannel: when callers time out, TChannel servers will not log
  "SendSystemError failed" and "responseWriter failed to close" messages, since
  they are unactionable.

## [1.45.0] - 2020-04-21
### Added
- gRPC inbound supports introspection, suitable for debug pages.
- yarpctest: Add `ContextWithCall` function to ease testing of functions that
  use `yarpc.CallFromContext`.
- `yarpcerrors` are aligned with the `errors` API introduced in Go 1.13
  (https://blog.golang.org/go1.13-errors). `yarpcerrors.IsStatus`,
  `yarpcerrors.FromError`, support wrapped errors, and `yarpcerrors.Status`
  implements `Unwrap() error`.
### Changed
- Inbound Thrift requests that fail during `wire.Value#FromWire` are returned as
  `yarpcerrors.CodeInvalidArgument`, to indicate a client error.
- Dropped library dependency on development tools.
### Fixed
- gRPC inbounds correctly convert all YARPC error codes to gRPC error codes,
  outside of handler errors. Previously, well-defined YARPC errors were wrapped
  with an `Unknown` gRPC code for unimplemented procedures.
- Fixes `idleConnTimeout` not propgated to the underlying http transport.
- HTTP does not hold onto connections forever by default. `IdleConnTimeout`
  now defaults to 15 minutes.
- `protobuf.GetErrorDetails` can extract error details from wrapped errors.
- observability: errors returned from Protobuf handlers are logged with their
  error message instead of `application_error`.
- `encoding/protobuf` error details (`yarpcerrors.Status` with details) are
  logged at application error log level. This matches behavior with Thrift
  exceptions.

## [1.44.0] - 2020-02-27
### Added
- The TChannel Transport now supports a custom dialer function option.

## [1.43.0] - 2020-02-25
### Added
- gRPC now supports compression.
  The packages `compressor/gzip` and `compressor/snappy` provide
  compressors accepted by the gRPC `Compressor` dialer option.
- The `peer/hashring32` package now provides support for consistent hashing
  that is compatible with RingPop hash ring topologies.
  This peer selection strategy uses the `ShardKey` call option to
  pin traffic to an arbitrary peer that is relatively stable as the peer list
  membership changes.
- Observability middleware now emits metrics for panics that occur on the stack
  of an inbound call handler.
- The `transporttest` package now provides a `Pipe` constructor, which creates
  a bound pair of transport layer streams, for testing streaming protocols like
  gRPC.
- The `yarpctest.FakeOutbound` can now send requests to a `transport.Router`.
  This allows end to end testing with a client and server in memory.
  The `OutboundCallOverride`, `OutboundCallOnewayOverride` (new), and
  `OutboundCallStreamOverride` (new) are now a complete set that allow tests to
  hook any of the call behaviors.
- All outbounds now implement `TransportName` and a new `transport.Namer`
  interface.
  This will allow outbound observability middleware to carry the transport name
  in metrics properly.
### Changed
- This change reduces the API surface of the peer list implementations to
  remove a previously public embedded type and replace it with implementations
  of the underlying interfaces.
  The new type does not provide all of the public interface of the previous
  concrete types.
  However, we expect that in practice, peer lists are used as either peer.List,
  peer.Chooser, or for the private introspection interface.
- Peer list peer unavailability errors now provide additional context including
  the number of assigned peers and whether fail-fast is enabled.
### Fixed
- Fixed Streaming Protobuf-flavored-JSON nil pointer panic.
- Log entries for EOF stream messages are now considered successes to avoid
  setting off false alarms.
  The successful log entries still carry the "error" field, which will reflect
  the EOF error.

## [1.42.1] - 2019-11-27 (Gobble)
### Fixed
- Simplified the flow of status change notifications for the gRPC and TChannel
  transports to reduce the liklihood of deadlocks.
- Increase default HTTP timeout to avoid stop timeout errors when the server
  has a new idle connection.
- Close idle connections when the transport is closed.

## [1.42.0] - 2019-10-31 (Spooky)
### Added
- Added fail-fast option to peer lists.  With this option enabled, a peer list
  will return an error if no peers are connected at the time of a call, instead
  of waiting for an available peer or the context to time out.
### Fixed
- Previously, every peer list reported itself as a "single" peer list for
  purposes of debugging, instead of its own name.
- Metrics emit `CodeResourceExhausted` as a client error and `CodeUnimplemented`
  as a server error.
- Simplified the flow of status change notifications for the HTTP transport to
  reduce the liklihood of deadlocks.
- Removed a bug from the gRPC transport that would cause a very rare deadlock
  during production deploys and restarts.
  The gRPC peer release method would synchronize with the connection status
  change monitor loop, waiting for it to exit.
  This would wait forever since retain was called while holding a lock on the
  list.

## [1.41.0] - 2019-10-01
### Fixed
- Fixed TChannel memory pressure that would occur during server-side errors.

## [1.40.0] - 2019-09-19
### Added
- Added improved logging and metrics for streams and streaming messages.
- Log level configuration can now be expressed specifically for every
  combination of inbound and outbound, for success, failure, and application
  error.
- A peer list and transport stress tester is now in the `yarpctest` package.
- Added `direct` peer chooser to enable directly addressable peers.
- Added custom dialer option for outbound HTTP requests.
- Added custom dialer option for outbound gRPC requests.

## [1.39.0] - 2019-06-25
### Fixed
- call.HeaderNames() now specifies a capacity when creating a slice,
  which should improve the call.HeaderNames()'s performance.
- Observability middleware will always emit an error code if the returned error
  is from the `yarpcerrors` package.
### Added
- Added error details support in protobuf over gRPC and HTTP.
- Protobuf JSON encoding can take a custom gogo/protobuf/jsonpb.AnyResolver with
  Fx.

## [1.38.0] - 2019-05-20
### Changed
- The Thrift encoding attempts to close the request body immediately after
  reading the request bytes. This significantly reduces TChannel/Thrift memory
  usage in some scenarios.

## [1.37.4] - 2019-05-02
### Fixed
- Fixed duplicated tracing headers being set with gRPC.

## [1.37.3] - 2019-04-29
### Fixed
- Fixed pending heap deadlock that occured when attempting to remove a peer that
  was already removed.

## [1.37.2] - 2019-04-08
### Removed
- Revert: Use separate context for grpc streams once dial has been completed.

## [1.37.1] - 2019-03-25
### Fixed
- Fix fewest pending heap panic that occurs when calling a peer and removing it
  simultaneously.

## [1.37.0] - 2019-03-14
### Fixed
- Use separate context for grpc streams once dial has been completed.

## [1.36.2] - 2019-02-25
### Fixed
- Removed error name validation.

## [1.36.1] - 2019-01-23
### Fixed
- Updated dependency on ThriftRW.

## [1.36.0] - 2019-01-23
### Added
- The log level for application errors is now configurable with yarpcconfig and
  with yarpc.NewDispatcher.

### Fixed
- Upgrade a read-lock to a read-write lock around peer selection.
  This addresses a data race observed in production that results in broken peer
  list invariants.

## [1.35.2] - 2018-11-06
### Removed
- Reverted HTTP transport marking peers as unavailable when the remote side
  closes the connection due to a deadlock.

## [1.35.1] - 2018-10-17
### Fixed
- Fixed a deadlock issue when the HTTP transport detects a connection failure
  and attempts to lock once to obtain the peer, then again to send
  notifications.

## [1.35.0] - 2018-10-15
### Added
- Added `encoding/protobuf/reflection` for exposing server reflection related
  information through codegeneration. For docs related to server reflection read
  https://github.com/grpc/grpc/blob/master/doc/server-reflection.md.
- `protoc-gen-yarpc-go` now generates `yarpcfx` fx groups containing
  information required for building server reflection API's.

### Fixed
- Using a `http.Outbound` previously leaked implementation details that it was using a
    `*http.Client` underneath, when attempting to cast a `http.Outbound` into a `http.RoundTripper`

## [1.34.0] - 2018-10-03
### Added
- Adds `thrift.Named` option for appropriately labelling procedures inherited
  from other thrift services.
- The HTTP protocol now marks peers as unavailable immediately when the remote
side closes the connection.

### Fixed
- Calling extended Thrift service procedures previously called the base service's
  procedures.

## [1.33.0] - 2018-09-26
### Added
- x/yarpctest: Add a retry option to HTTP/TChannel/GRPCRequest.
- Added `peer/tworandomchoices`, an implementation of the Two Random Choices
  load balancer algorithm.
- Reintroduce Transport field matching for `transporttest.RequestMatcher`.
### Changed
- HTTP inbounds gracefully shutdown with an optional timeout, defaulting to 5
  seconds.

## [1.32.4] - 2018-08-07
### Fixed
- Address data races in yarpctest.FakeTransport

## [1.32.3] - 2018-08-07
### Fixed
- Revert Transport field match from RequestMatcher

## [1.32.2] - 2018-08-07
### Fixed
- CHANGELOG.md and version.go changes were still incorrect for v1.32.1

## [1.32.1] - 2018-08-07
### Fixed
- CHANGELOG.md and version.go changes were incorrect for v1.32.0

## [1.32.0] - 2018-08-06
### Added
- Adds inbound and outbound TLS support for gRPC. See `gprc.InboundCredentials`,
  `grpc.DialerCredentials`, and `grpc.Transport.NewDialer` for usage.
- Added `peer/peerlist/v2` which differs from the original `peer/peerlist` by
  replacing the use of `api/peer.ListImplementation` with
  `peer/peerlist/v2.Implementation`, which threads the peer separately from the
  peer identifier.
  This allows us to thread shard information from the peer list updater to a
  sharding peer list.
- Added connection/disconnection simulation to the `yarpctest` fake transport
  and peers.
- x/yarpctest: Added support for specifying outbound middleware.
- yarpctest: Changed `FakePeer` id to use "go.uber.org/yarpc/api/peer".Identifier
  interface instead of the concrete "go.uber.org/peer/hostport".Identifier type.
### Changed
- The HTTP protocol now mitigates peers that are unavailable due to a half-open
  TCP connection.
  Previously, if a peer shut down unexpectedly, it might fail to send a TCP FIN
  packet, leaving the sender unaware that the peer is unavailable.
  The symptom is that requests sent down this connection will time out.
  This change introduces a suspicion window for peers that time out.
  Once per suspicion window, the HTTP transport's peer manager will attempt
  to establish a fresh TCP connection to the peer.
  Failing to establish a connection will transition the peer to the unavailable
  state until a fresh TCP connection becomes available.
  The HTTP transport now accepts an `InnocenceWindow` duration, and an
  `innocenceWindow` config field.

## [1.31.0] - 2018-07-09
### Added
- Added `Outbounds()` on `Dispatcher` to provide access to the configured outbounds.
- Expose capacity option to configurator for the round-robin peer chooser.
- Expose capacity option to configurator for the fewest pending heap peer chooser.
- Dispatchers now log recovered handler panics via a Zap logger, if present.
- Responses for all transports now include a header containing the name of the
  service that handled the request.

### Changed
- TChannel inbounds will blackhole requests when handlers return resource
  exhausted errors.
- Change log level to reflect error statuses. Previously all logs were logged at
  debug level. Errors are now logged at error level.
- Update pin for gogo/protobuf to ^1

## [1.30.0] - 2018-05-03
### Added
- The YARPC HTTP outbound now implements http.RoundTripper.
  This makes YARPC's load balancers, other peer selectors, and peer
  availability management accessible to REST call sites.
- Adds `Addr()` on `grpc.Inbound` to expose the address the server is listening
  on when the server is running.
- Adds Transport property to transport.Request and transport.RequestMeta
  Metrics will now be tagged with the transport of calls to handlers
### Fixed
- YARPC HTTP, gRPC, and TChannel transports are now compatible with any
  peer.Identifier implementation.
  They previously required a hostport.PeerIdentifier for RetainPeer and
  ReleasePeer calls.

## [1.29.1] - 2018-04-04
### Fixed
- Removed `repo:` from glide.yaml because Apache Thrift development has moved
  to GitHub (https://issues.apache.org/jira/browse/INFRA-16287).

## [1.29.0] - 2018-03-21
### Added
- Add methods to start and stop a dispatcher's transports, inbounds, and
  outbounds separately.
- Add `NewFx{{Service}}YARPCClient` and `NewFx{{Service}}YARPCProcedures`
  generated methods from protoc-gen-yarpc-go for Fx.

## [1.28.0] - 2018-03-13
### Changed
- Enabled random shuffling of peerlist order by default.
### Added
- Reintroduce envelope-agnostic Thrift inbounds. Thrift inbounds will now
  accept Thrift requests with or without envelopes.  This feature was
  originally added in 1.26.0 and removed in 1.26.1 because the implementation
  introduced an inbound request data corruption hazard.
- Adds an option to the TChannel transport to carry headers in their original
  form, instead of normalizing their case.
- Adds an option to disable observability middleware, in the event you
  provide alternate observability middleware.

## [1.27.2] - 2017-01-23
### Fixed
- Removed buffer pooling from GRPC outbound requests which had possible data
  corruption issues.

## [1.27.1] - 2017-01-22
### Changed
- Regenerate thrift files.

## [1.27.0] - 2017-01-22
### Added
- Add support for Inbound and Outbound streaming RPCs using gRPC and Protobuf.
- Add support for creating peer choosers through config with PeerChooserSpec.
- Add the option of injecting a `"go.uber.org/net/metrics".Scope` into the
  dispatcher metrics configuration, in lieu of a Tally Scope.  Metrics scopes
  support in memory and Prometheus collection.

### Changed
- Detect buffer pooling bugs by detecting concurrent accesses in production
  and more thorough use-after-free detection in tests.

### Fixed
- Removed buffer pooling from GRPC inbound responses which had possible data
  corruption issues.
- TChannel inbound response errors are now properly mapped from YARPC errors.


## [1.26.2] - 2017-01-17
### Removed
- Removed buffer pooling from GRPC inbound responses which had possible data
  corruption issues.


## [1.26.1] - 2017-12-21
### Removed
- Reverts the integration for envelope-agnostic Thrift. This change
  introduced data corruption to request bodies due to a buffer pooling bug.


## [1.26.0] - 2017-12-13
### Added
- Support envelope-agnostic Thrift inbounds. Thrift inbounds will now accept
  Thrift requests with or without envelopes.

### Changed
- Wrap errors returned from lifecycle.Once functions in the yarpcerrors API.
- Wrap errors returned from tchannel outbounds in the yarpcerrors API.


## [1.25.1] - 2017-12-05
### Changed
- Revert Providing a better error message if outbound calls are made or inbound calls
  are received before Dispatcher start or after Dispatcher stop.


## [1.25.0] - 2017-12-04
### Added
- Make Dispatcher start/stop thread-safe.

### Changed
- Validate all oneway calls have a TTL.
- Add opentracing tags to denote the YARPC version and Golang version to the
  gRPC and HTTP transports.
- Provide a better error message if outbound calls are made or inbound calls
  are received before Dispatcher start or after Dispatcher stop.


## [1.24.1] - 2017-11-27

- Undeprecate ClientConfig function.


## [1.24.0] - 2017-11-22

- Introduces `api/peer.ListImplementation` with `peer/peerlist.List`, a
  building block that provides peer availability management for peer lists
  like round-robin, hash-ring.
- Adds /x/yarpctest infrastructure to create fake services and requests for
  tests.
- Adds a `peer/pendingheap` implementation that performs peer selection,
  sending requests to the available peer with the fewest pending requests.
- Adds `OutboundConfig` and `MustOutboundConfig` functions to the dispatcher
  to replace the ClientConfig function.


## [1.22.0] - 2017-11-14

- Thrift: Fx modules generated by the ThriftRW plugin now include a function
  to register procedures with YARPC.


## [1.21.1] - 2017-11-13

- Fix a bug in protoc-gen-yarpc-go where request or response types for
  methods in the same package but in a different file would result in an
  extraneous import.


## [1.21.0] - 2017-10-26

- Add a Logger option to the HTTP, GRPC, and TChannel transports to allow for
  internal logging.


## [1.20.1] - 2017-10-23

- http: Fix `http.Interceptor` ignoring `http.Mux`.


## [1.20.0] - 2017-10-16

- http: Add `http.Interceptor` option to inbounds, which allows intercepting
  incoming HTTP requests for that inbound.


## [1.19.2] - 2017-10-10

- transport/grpc: Fix deadlock where Peers can never be stopped if their
  corresponding Transport was not started.


## [1.19.1] - 2017-10-10

- transport/grpc: Add Chooser function to Outbound for testing.


## [1.19.0] - 2017-10-10

- Promote `transport/x/grpc` out of experimental status, moving it to
  `transport/grpc`.


## [1.18.1] - 2017-10-04

- Remove staticcheck from glide.yaml.


## [1.18.0] - 2017-09-26

- Add inbound/outbound direction tag to observability metrics.
- Remove x/retry to incubate internally.
- yarpcerrors: Undeprecate per error type creation and validation functions.


## [1.17.0] - 2017-09-20

- yarpcerrors: Make core API much simpler and use a Status struct
  to represent YARPC errors.
- transport/http: Add GrabHeaders option to propagate specific
  headers starting with x- to handlers.
- tranxport/x/grpc: Remove ContextWrapper.
- Export no-op backoff strategy in api/backoff.


## [1.16.0] - 2017-09-18

- ThriftRW Plugin: Added an option to strip TChannel-specific
  information from Contexts before making outgoing requests.
- x/retry: Fix bug where large TChannel responses would cause errors in retries.
- transport/http: Correct the Content-Type for Thrift responses, to
  `application/vnd.apache.thrift.binary`.
- transport/http: Correct the Content-Type for Proto responses, to
  `application/x-protobuf`.


## [1.15.0] - 2017-09-15

- yarpcerrors: Update the ErrorCode and ErrorMessage functions to return
  default values for non-YARPC errors.
- transport/http: Return appropriate Content-Type response headers based on
  the transport encoding.
- transport/x/grpc: Add options to specify the maximum message size sent and
  received over the wire.


## [1.14.0] - 2017-09-08

- Increased granularity of error observability metrics to expose yarpc
  error types.
- Wrapped peer list `Choose` errors in yarpc error codes.
- x/retry: Add granular metric counters for retry middleware.
- Removed experimental redis and cherami transports.


## [1.13.1] - 2017-08-03

- Rename structured logging field to avoid a type collision.


## [1.13.0] - 2017-08-01

- Added a `yarpc.ClientConfig` interface to provide access to ClientConfigs.
  All Dispatchers already implement this interface.
- Thrift: Fx modules generated by the ThriftRW plugin now rely on
  `yarpc.ClientConfig` instead of the Dispatcher.
- Promote `x/config` out of experimental status, moving it to `yarpcconfig`.


## [1.12.1] - 2017-07-26

- Fixed issue with github.com/apache/thrift by pinning to version 0.9.3
  due to breaking change https://issues.apache.org/jira/browse/THRIFT-4261.


## [1.12.0] - 2017-07-20

Experimental:

- x/debug: Added support for debug pages for introspection.


## [1.11.0] - 2017-07-18

- Fixed bug where outbound HTTP errors were not being properly wrapped in
  yarpc errors.

Experimental:

- x/retry: Added support for procedure-based retry policies.
- x/retry: Fixed bug in retry middleware where a failed request that did not
  read the request body would not be retried.
- x/grpc: Altered inbound GRPC code in order to support RouterMiddleware.


## [1.10.0] - 2017-17-11

- Thrift: UberFx-compatible modules are now generated for each service inside
  a subpackage. Disable this by passing a `-no-fx` flag to the plugin.
- Improves resilience of HTTP and TChannel by broadcasting peer availability
  to peer lists like round robin. A round robin or least pending peer list
  blocks requests until a peer becomes available.
- Add support for reading ShardKey, RoutingKey, and RoutingDelegate for
  inbound http and tchannel calls.
- Move encoding/x/protobuf to encoding/protobuf.
- Exposes the Lifecycle synchronization helper as pkg/lifecycle, for
  third-party implementations of transports, inbounds, outbounds, peer lists,
  and peer list bindings.

Experimental:

- x/retry: Added support for creating retry middleware directly from config.


## [1.9.0] - 2017-06-08

- Different encodings can now register handlers under the same procedure
  name.
- http: Added support for configuring the HTTP transport using x/config.
- tchannel: Added support for configuring the TChannel transport using
  x/config.
- Moved the RoundRobin Peer List out of the /x/ package.
- Fixed race conditions in hostport.Peer.
- Buffers for inbound Thrift requests are now pooled to reduce allocations.

Experimental:

- x/cherami: Renamed the `InboundConfig` and `OutboundConfig` structures to
  `InboundOptions` and `OutboundOptions`.
- x/cherami: Added support for configuring the Cherami transport using
  x/config.
- x/roundrobin: Added support for taking peer list updates before and after
  the peer list has been started.
- x/config: Fix bug where embedded struct fields could not be interpolated.
- x/config: Fix bug where Chooser and Updater fields could not be interpolated.
- x/grpc: Remove `NewInbound` and `NewSingleOutbound` in favor of methods on
  `Transport`.
- x/grpc: Use `rpc-caller`, `rpc-service`, `rpc-encoding`, `rpc-shard-key`,
  `rpc-routing-key`, `rpc-routing-delegate` headers.
- x/protobuf: Handle JSON-encoded protobuf requests and return JSON-encoded
  protobuf responses if the `rpc-encoding` header is set to `json`. Protobuf
  clients may use JSON by supplying the `protobuf.UseJSON` option.
- x/protobuf: Support instantiating clients with `yarpc.InjectClients`.
- x/protobuf: The wire representation of request metadata was changed. This
  will break existing users of this encoding.


## [1.8.0] - 2017-05-01

- Adds consistent structured logging and metrics to all RPCs. This feature
  may be enabled and configured through `yarpc.Config`.
- Adds an `http.AddHeader` option to HTTP outbounds to send certain HTTP
  headers for all requests.
- Options `thrift.Multiplexed` and `thrift.Enveloped` may now be provided for
  Thrift clients constructed by `yarpc.InjectClients` by adding a `thrift`
  tag to the corresponding struct field with the name of the option. See the
  Thrift package documentation for more details.
- Adds support for matching and constructing `UnrecognizedProcedureError`s
  indicating that the router was unable to find a handler for the request.
- Adds support for linking peer lists and peer updaters using the `peer.Bind`
  function.
- Adds an accessor to Dispatcher which provides access to the inbound
  middleware used by that Dispatcher.
- Fixes a bug where the TChannel inbounds would not write the response headers
  if the response body was empty.

Experimental:

- x/config: The service name is no longer part of the configuration and must
  be passed as an argument to the `LoadConfig*` or `NewDispatcher*` methods.
- x/config: Configuration structures may now annotate primitive fields with
  `config:",interpolate"` to support reading environment variables in them.
  See the `TransportSpec` documentation for more information.


## [1.7.1] - 2017-03-29

- Thrift: Fixed a bug where deserialization of large lists would return
  corrupted data at high throughputs.


## [1.7.0] - 2017-03-20

- x/config adds support for a pluggable configuration system that allows
  building `yarpc.Config` and `yarpc.Dispatcher` objects from YAML and
  arbitrary `map[string]interface{}` objects. Check the package documentation
  for more information.
-	tchannel: mask existing procedures with provided procedures.
- Adds a peer.Bind function that takes a peer.ChooserList and a binder
  (anything that binds a peer list to a peer provider and returns the
  Lifecycle of the binding), and returns a peer.Chooser that combines
  the lifecycle of the peer list and its bound peer provider.
  The peer chooser is suitable for passing to an outbound constructor,
  capturing the lifecycle of its dependencies.
- Adds a peer.ChooserList interface to the API, for convenience when passing
  instances with both capabilities (suitable for outbounds, suitable for peer
  list updaters).


## [1.6.0] - 2017-03-08

- Remove buffer size limit from Thrift encoding/decoding buffer pool.
- Increased efficiency of inbound/outbound requests by pooling buffers.
- Added MaxIdleConnsPerHost option to HTTP transports.  This option will
  configure the number of idle (keep-alive) outbound connections the transport
  will maintain per host.
- Fixed bug in Lifecycle Start/Stop where we would run the Stop functionality
  even if Start hadn't been called yet.
- Updated RoundRobin and PeerHeap implementations to block until the list has
  started or a timeout had been exceeded.


## [1.5.0] - 2017-03-03

- Increased efficiency of Thrift encoding/decoding by pooling buffers.
- x/yarpcmeta make it easy to expose the list of procedures and other
  introspection information of a dispatcher on itself.
- Redis: `Client` now has an `IsRunning` function to match the `Lifecycle`
  interface.
- TChannel: bug fix that allows a YARPC proxy to relay requests for any
  inbound service name. Requires upgrade of TChannel to version 1.4 or
  greater.


## [1.4.0] - 2017-02-14

- Relaxed version constraint for `jaeger-client-go` to `>= 1, < 3`.
- TChannel transport now supports procedures with a different service name
  than the default taken from the dispatcher. This brings the TChannel
	transport up to par with HTTP.


## [1.3.0] - 2017-02-06

- Added a `tchannel.NewTransport`. The new transport, a replacement for the
  temporary `tchannel.NewChannelTransport`, supports YARPC peer choosers.

    ```go
    transport, err := tchannel.NewTransport(tchannel.ServiceName("keyvalue"))
    chooser := peerheap.New(transport)
    outbound := transport.NewOutbound(chooser)
    ```

  The new transport hides the implementation of TChannel entirely to give us
  flexibility going forward to relieve TChannel of all RPC-related
  responsibilities, leaving only the wire protocol at its core.
  As a consequence, you cannot thread an existing Channel through this
  transport.

- All outbounds now support `Call` before `Start` and all peer choosers now
  support `Choose` before `Start`, within the context deadline.
  These would previously return an error indicating that the component was
  not yet started.  They now wait for the component to start, or for their
  deadline to expire.


## [1.2.0] - 2017-02-02

- Added heap based PeerList under `peer/x/peerheap`.
- Added `RouterMiddleware` parameter to `yarpc.Config`, which, if provided,
  will allow customizing routing to handlers.
- Added experimental `transports/x/cherami` for transporting RPCs through
  [Cherami](https://eng.uber.com/cherami/).
- Added ability to specify a ServiceName for outbounds on the
  transport.Outbounds object.  This will allow defining outbounds with a
  `key` that is different from the service name they will use for requests.
  If no ServiceName is specified, the ServiceName will fallback to the
  config.Outbounds map `key`.

  Before:

    ```go
    config.Outbounds['service'] := transport.Outbounds{
        Unary: httpTransport.NewSingleOutbound(...)
    }
    ...
    cc := dispatcher.ClientConfig('service')
    cc.Service() // returns 'service'
    ```

  After (optional):

    ```go
    config.Outbounds['service-key'] := transport.Outbounds{
        ServiceName: 'service'
        Unary: httpTransport.NewSingleOutbound(...)
    }
    ...
    cc := dispatcher.ClientConfig('service-key')
    cc.Service() // returns 'service'
    ```


## [1.1.0] - 2017-01-24

- Thrift: Mock clients compatible with gomock are now generated for each
  service inside a test subpackage. Disable this by passing a `-no-gomock`
  flag to the plugin.


## [1.0.1] - 2017-01-11

- Thrift: Fixed code generation for empty services.
- Thrift: Fixed code generation for Thrift services that inherit other Thrift
  services.


## [1.0.0] - 2016-12-30

- Stable release: No more breaking changes will be made in the 1.x release
  series.


## [1.0.0-rc5] - 2016-12-30

- **Breaking**: The ThriftRW plugin now generates code under the subpackages
  `${service}server` and `$[service}client` rather than
  `yarpc/${service}server` and `yarpc/${service}client`.

  Given a `kv.thrift` that defines a `KeyValue` service, previously the
  imports would be,

      import ".../kv/yarpc/keyvalueserver"
      import ".../kv/yarpc/keyvalueclient"

  The same packages will now be available at,

      import ".../kv/keyvalueserver"
      import ".../kv/keyvalueclient"

- **Breaking**: `NewChannelTransport` can now return an error upon
  construction.
- **Breaking**: `http.URLTemplate` has no effect on `http.NewSingleOutbound`.
- `http.Transport.NewOutbound` now accepts `http.OutboundOption`s.


## [1.0.0-rc4] - 2016-12-28

- **Breaking**: Removed the `yarpc.ReqMeta` and `yarpc.ResMeta` types. To
  migrate your handlers, simply drop the argument and the return value from
  your handler definition.

  Before:

    ```go
    func (h *myHandler) Handle(ctx context.Context, reqMeta yarpc.ReqMeta, ...) (..., yarpc.ResMeta, error) {
        // ...
    }
    ```

  After:

    ```go
    func (h *myHandler) Handle(ctx context.Context, ...) (..., error) {
        // ...
    }
    ```

  To access information previously available in the `yarpc.ReqMeta` or to
  write response headers, use the `yarpc.CallFromContext` function.

- **Breaking**: Removed the `yarpc.CallReqMeta` and `yarpc.CallResMeta`
  types. To migrate your call sites, drop the argument and remove the return
  value.

  Before:

    ```go
    res, resMeta, err := client.Call(ctx, reqMeta, ...)
    ```

  After:

    ```go
    res, err := client.Call(ctx, ...)
    ```

  Use `yarpc.CallOption`s to specify per-request options and
  `yarpc.ResponseHeaders` to receive response headers for the call.

- **Breaking**: Removed `yarpc.Headers` in favor of `map[string]string`.
- **Breaking**: `yarpc.Dispatcher` no longer implements the
  `transport.Router` interface.
- **Breaking**: Start and Stop for Inbound and Outbound are now expected to
  be idempotent.
- **Breaking**: Combine `ServiceProcedure` and `Registrant` into `Procedure`.
- **Breaking**: Rename `Registrar` to `RouteTable`.
- **Breaking**: Rename `Registry` to `Router`.
- **Breaking**: Rename `middleware.{Oneway,Unary}{Inbound,Outbound}Middleware`
  to `middleware.{Oneway,Unary}{Inbound,Outbound}`
- **Breaking**: Changed `peer.List.Update` to accept a `peer.ListUpdates`
  struct instead of a list of additions and removals
- **Breaking**: yarpc.NewDispatcher now returns a pointer to a
  yarpc.Dispatcher. Previously, yarpc.Dispatcher was an interface, now a
  concrete struct.

  This change will allow us to extend the Dispatcher after the 1.0.0 release
  without breaking tests depending on the rigidity of the Dispatcher
  interface.
- **Breaking**: `Peer.StartRequest` and `Peer.EndRequest` no longer accept a
  `dontNotify` argument.
- Added `yarpc.IsBadRequestError`, `yarpc.IsUnexpectedError` and
  `yarpc.IsTimeoutError` functions.
- Added a `transport.InboundBadRequestError` function to build errors which
  satisfy `transport.IsBadRequestError`.
- Added a `transport.ValidateRequest` function to validate
  `transport.Request`s.


## [1.0.0-rc3] - 2016-12-09

- Moved the `yarpc/internal/crossdock/` and `yarpc/internal/examples`
  folders to `yarpc/crossdock/` and `yarpc/examples` respectively.

- **Breaking**: Relocated the `go.uber.org/yarpc/transport` package to
  `go.uber.org/yarpc/api/transport`.  In the process the `middleware`
  logic from transport has been moved to `go.uber.org/yarpc/api/middleware`
  and the concrete implementation of the Registry has been moved from
  `transport.MapRegistry` to `yarpc.MapRegistry`.  This did **not** move the
  concrete implementations of http/tchannel from the `yarpc/transport/` directory.

- **Breaking**: Relocated the `go.uber.org/yarpc/peer` package to
  `go.uber.org/yarpc/api/peer`. This does not include the concrete
  implementations still in the `/yarpc/peer/` directory.

- **Breaking**: This version overhauls the code required for constructing
  inbounds and outbounds.

  Inbounds and Outbounds now share an underlying Transport, of which there
  should be one for each transport protocol, so one HTTP Transport for all
  HTTP inbounds and outbounds, and a TChannel transport for all TChannel
  inbounds and outbounds.

  Before:

    ```go
    ch, err := tchannelProper.NewChannel("example-service", nil)
    if err != nil {
        log.Fatalln(err)
    }
    yarpc.NewDispatcher(yarpc.Config{
        Name: "example-service",
        yarpc.Inbounds{
            http.NewInbound(":80"),
            tchannel.NewInbound(ch, tchannel.ListenAddr(":4040")),
        },
        yarpc.Outbounds{
            http.NewOutbound("http://example-service/rpc/v1"),
            tchannel.NewOutbound(ch, tchannel.HostPort("127.0.0.1:4040")),
        },
    })
    ```

  After:

    ```go
    httpTransport := http.NewTransport()
    tchannelTransport := tchannel.NewChannelTransport(
          tchannel.ServiceName("example-service"),
          tchannel.ListenAddr(":4040"),
    )
    yarpc.NewDispatcher(yarpc.Config{
        Name: "example-service",
        yarpc.Inbounds{
            httpTransport.NewInbound(":80"),
            tchannelTransport.NewInbound(),
        },
        yarpc.Outbounds{
            httpTransport.NewSingleOutbound("http://example-service/rpc/v1"),
            tchannelTransport.NewSingleOutbound("127.0.0.1:4040"),
        },
    })
    ```

  The dispatcher now collects all of the unique transport instances from
  inbounds and outbounds and manages their lifecycle independently.

  This version repurposed the name `NewOutbound` for outbounds with a peer
  chooser, whereas `NewSingleOutbound` is a convenience for creating an
  outbound addressing a specific single peer.
  You may need to rename existing usage. The compiler will complain that
  strings are not `peer.Chooser` instances.

  This version introduces support for peer choosers, peer lists, and peer
  list updaters for HTTP outbounds. This is made possible by the above
  change that introduces a concrete instance of a Transport for each
  protocol, which deduplicates peer instances across all inbounds and
  outbounds, making connection sharing and load balancing possible,
  eventually for all transport protocols.

  Note that we use `NewChannelTransport`, as opposed to `NewTransport`.
  We reserve this name for a future minor release that will provide
  parity with HTTP for outbounds with peer choosers.

  The new ChannelTransport constructor can still use a shared TChannel
  Channel instance, if that is required.

    ```go
    ch, err := tchannelProper.NewChannel("example-service", nil)
    if err != nil {
        log.Fatalln(err)
    }
    tchannelTransport := tchannel.NewChannelTransport(
        tchannel.WithChannel(ch),
          tchannel.ServiceName("example-service"),
          tchannel.ListenAddr(":4040"),
    )
    yarpc.NewDispatcher(yarpc.Config{
        Name: "example-service",
        yarpc.Inbounds{
            tchannelTransport.NewInbound(),
        },
    })
    ```

- **Breaking**: the `transport.Inbound` and `transport.Outbound` interfaces
  now implement `Start()` without any arguments.

  The dispatcher no longer threads a dependencies object through the start
  method of every configured transport. The only existing dependency was an
  opentracing Tracer, which you can now thread through Transport constructor
  options instead.

  Before:

    ```go
    yarpc.NewDispatcher(yarpc.Config{
        yarpc.Inbounds{
            http.NewInbound(...),
        },
        yarpc.Outbounds{
            "callee": http.NewOutbound(...)
        },
        Tracer: opentracing.GlobalTracer(),
    })
    ```

  Now:

    ```go
    tracer := opentracing.GlobalTracer()
    httpTransport := http.NewTransport(
        http.Tracer(tracer),
    )
    tchannelTransport := tchannel.NewChannelTransport(
        tchannel.Tracer(tracer),
    )
    yarpc.NewDispatcher(yarpc.Config{
        Name: "example-service",
        yarpc.Inbounds{
            httpTransport.NewInbound(":80"),
            tchannelTransport.NewInbound(),
        },
        yarpc.Outbounds{
            httpTransport.NewSingleOutbound("http://example-service/rpc/v1"),
            tchannelTransport.NewSingleOutbound("127.0.0.1:4040"),
        },
    })
    ```

  The `yarpc.Config` `Tracer` property is still accepted, but unused and
  deprecated.

  The dispatcher no longer provides a `transport.ServiceDetail` as an
  argument to `Start` on inbound transports.  The `transport.ServiceDetail`
  no longer exists.  You no longer need to provide the service name to start
  an inbound, only a registry.  Instead of passing the service detail to start,
  the dispatcher now calls `inbound.SetRegistry(transport.Registry)` before
  calling `Start()`.

  Custom transport protocols must change their interface accordingly to
  satisfy the `transport.Inbound` interface.  Uses that construct inbounds
  manually must either call `SetRegistry` or use the `WithRegistry` chained
  configuration method before calling `Start` without a `ServiceDetail`.

  Before:

    ```go
    inbound := tchannel.NewInbound(...)
    err := inbound.Start(
        transport.ServiceDetail{
            Name: "service",
            Registry: registry,
        },
        transport.NoDeps,
    )
    ```

  Now:

    ```go
    transport := tchannel.NewTransport()
    inbound := transport.NewInbound()
    inbound.SetRegistry(registry)
    err := inbound.Start()
    ```

  The `transport.Deps` struct and `transport.NoDeps` instance no longer exist.

- **Breaking**: TChannel inbound and outbound constructors now return
  pointers to Inbound and Outbound structs with private state satisfying the
  `transport.Inbound` and `transport.Outbound` interfaces.  These were
  previously transport specific Inbound and Outbound interfaces.
  This eliminates unnecessary polymorphism in some cases.

- Introduced OpenTracing helpers for transport authors.
- Created the `yarpc.Serialize` package for marshalling RPC messages at rest.
  Useful for transports that persist RPC messages.
- Tranports have access to `DispatchOnewayHandler` and `DispatchUnaryHandler`.
  These should be called by all `transport.Inbounds` instead of directly
  calling handlers.

## [1.0.0-rc2] - 2016-12-02

- **Breaking** Renamed `Agent` to `Transport`.
- **Breaking** Renamed `hostport.Peer`'s `AddSubscriber/RemoveSubscriber`
  to `Subscribe/Unsubscribe`.
- **Breaking** Updated `Peer.StartRequest` to take a `dontNotify` `peer.Subscriber` to exempt
  from updates.  Also added `Peer.EndRequest` function to replace the `finish` callback
  from `Peer.StartRequest`.
- **Breaking** Renamed `peer.List` to `peer.Chooser`, `peer.ChangeListener` to `peer.List`
  and `peer.Chooser.ChoosePeer` to `peer.Chooser.Choose`.
- Reduced complexity of `single` `peer.Chooser` to retain the passed in peer immediately.
- **Breaking** Moved `/peer/list/single.go` to `/peer/single/list.go`.
- **Breaking** Moved `/peer/x/list/roundrobin.go` to `/peer/x/roundrobin/list.go`.
- HTTP Oneway requests will now process http status codes and returns appropriate errors.
- **Breaking** Update `roundrobin.New` function to stop accepting an initial peer list.
  Use `list.Update` to initialize the peers in the list instead.
- **Breaking**: Rename `Channel` to `ClientConfig` for both the dispatcher
  method and the interface. `mydispatcher.Channel("myservice")` becomes
  `mydispatcher.ClientConfig("myservice")`. The `ClientConfig` object can
  then used to build a new Client as before:
  `NewMyThriftClient(mydispatcher.ClientConfig("myservice"))`.
- A comment is added atop YAML files generated by the recorder to help
  understanding where they come from.

## [1.0.0-rc1] - 2016-11-23

- **Breaking**: Rename the `Interceptor` and `Filter` types to
  `UnaryInboundMiddleware` and `UnaryOutboundMiddleware` respectively.
- **Breaking**: `yarpc.Config` now accepts middleware using the
  `InboundMiddleware` and `OutboundMiddleware` fields.

  Before:

      yarpc.Config{Interceptor: myInterceptor, Filter: myFilter}

  Now:

      yarpc.Config{
          InboundMiddleware: yarpc.InboundMiddleware{Unary: myInterceptor},
          OutboundMiddleware: yarpc.OutboundMiddleware{Unary: myFilter},
      }

- Add support for Oneway middleware via the `OnewayInboundMiddleware` and
  `OnewayOutboundMiddleware` interfaces.


## [0.5.0] - 2016-11-21

- **Breaking**: A detail of inbound transports has changed.
  Starting an inbound transport accepts a ServiceDetail, including
  the service name and a Registry. The Registry now must
  implement `Choose(context.Context, transport.Request) (HandlerSpec, error)`
  instead of `GetHandler(service, procedure string) (HandlerSpec, error)`.
  Note that in the prior release, `Handler` became `HandleSpec` to
  accommodate oneway handlers.
- Upgrade to ThriftRW 1.0.
- TChannel: `NewInbound` and `NewOutbound` now accept any object satisfying
  the `Channel` interface. This should work with existing `*tchannel.Channel`
  objects without any changes.
- Introduced `yarpc.Inbounds` to be used instead of `[]transport.Inbound`
  when configuring a Dispatcher.
- Add support for peer lists in HTTP outbounds.


## [0.4.0] - 2016-11-11

This release requires regeneration of ThriftRW code.

- **Breaking**: Procedure registration must now always be done directly
  against the `Dispatcher`. Encoding-specific functions `json.Register`,
  `raw.Register`, and `thrift.Register` have been deprecated in favor of
  the `Dispatcher.Register` method. Existing code may be migrated by running
  the following commands on your go files.

    ```
    gofmt -w -r 'raw.Register(d, h) -> d.Register(h)' $file.go
    gofmt -w -r 'json.Register(d, h) -> d.Register(h)' $file.go
    gofmt -w -r 'thrift.Register(d, h) -> d.Register(h)' $file.go
    ```

- Add `yarpc.InjectClients` to automatically instantiate and inject clients
  into structs that need them.
- Thrift: Add a `Protocol` option to change the Thrift protocol used by
  clients and servers.
- **Breaking**: Remove the ability to set Baggage Headers through yarpc, use
  opentracing baggage instead
- **Breaking**: Transport options have been removed completely. Encoding
  values differently based on the transport is no longer supported.
- **Breaking**: Thrift requests and responses are no longer enveloped by
  default. The `thrift.Enveloped` option may be used to turn enveloping on
  when instantiating Thrift clients or registering handlers.
- **Breaking**: Use of `golang.org/x/net/context` has been dropped in favor
  of the standard library's `context` package.
- Add support for providing peer lists to dynamically choose downstream
  peers in HTTP Outbounds
- Rename `Handler` interface to `UnaryHandler` and separate `Outbound`
  interface into `Outbound` and `UnaryOutbound`.
- Add `OnewayHandler` and `HandlerSpec` to support oneway handlers.
  Transport inbounds can choose which RPC types to accept
- The package `yarpctest.recorder` can be used to record/replay requests
  during testing. A command line flag (`--recorder=replay|append|overwrite`)
  is used to control the mode during the execution of the test.


## [0.3.1] - 2016-09-31

- Fix missing canonical import path to `go.uber.org/yarpc`.


## [0.3.0] - 2016-09-30

- **Breaking**: Rename project to `go.uber.org/yarpc`.
- **Breaking**: Switch to `go.uber.org/thriftrw ~0.3` from
  `github.com/thriftrw/thriftrw-go ~0.2`.
- Update opentracing-go to `>= 1, < 2`.


## [0.2.1] - 2016-09-28

- Loosen constraint on `opentracing-go` to `>= 0.9, < 2`.


## [0.2.0] - 2016-09-19

- Update thriftrw-go to `>= 0.2, < 0.3`.
- Implemented a ThriftRW plugin. This should now be used instead of the
  ThriftRW `--yarpc` flag. Check the documentation of the
  [thrift](https://godoc.org/github.com/yarpc/yarpc-go/encoding/thrift)
  package for instructions on how to use it.
- Adds support for [opentracing][]. Pass an opentracing instance as a
  `Tracer` property of the YARPC config struct and both TChannel and HTTP
  transports will submit spans and propagate baggage.
- This also modifies the public interface for transport inbounds and
  outbounds, which must now accept a transport.Deps struct. The deps struct
  carries the tracer and may eventually carry other dependencies.
- Panics from user handlers are recovered. The panic is logged (stderr), and
  an unexpected error is returned to the client about it.
- Thrift clients can now make requests to multiplexed Apache Thrift servers
  using the `thrift.Multiplexed` client option.

[opentracing]: http://opentracing.io/


## [0.1.1] - 2016-09-01

- Use `github.com/yarpc/yarpc-go` as the import path; revert use of
  `go.uber.org/yarpc` vanity path. There is an issue in Glide `0.11` which
  causes installing these packages to fail, and thriftrw `~0.1`'s yarpc
  template is still using `github.com/yarpc/yarpc-go`.


## 0.1.0 - 2016-08-31

- Initial release.

[Unreleased]: https://github.com/yarpc/yarpc-go/compare/v1.55.0...HEAD
[1.55.0]: https://github.com/yarpc/yarpc-go/compare/v1.54.2...v1.55.0
[1.54.2]: https://github.com/yarpc/yarpc-go/compare/v1.54.1...v1.54.2
[1.54.1]: https://github.com/yarpc/yarpc-go/compare/v1.54.0...v1.54.1
[1.54.0]: https://github.com/yarpc/yarpc-go/compare/v1.53.2...v1.54.0
[1.53.2]: https://github.com/yarpc/yarpc-go/compare/v1.53.1...v1.53.2
[1.53.1]: https://github.com/yarpc/yarpc-go/compare/v1.51.0...v1.52.0
[1.53.0]: https://github.com/yarpc/yarpc-go/compare/v1.52.0...v1.53.0
[1.52.0]: https://github.com/yarpc/yarpc-go/compare/v1.51.0...v1.52.0
[1.51.0]: https://github.com/yarpc/yarpc-go/compare/v1.50.0...v1.51.0
[1.50.0]: https://github.com/yarpc/yarpc-go/compare/v1.49.1...v1.50.0
[1.49.1]: https://github.com/yarpc/yarpc-go/compare/v1.49.0...v1.49.1
[1.49.0]: https://github.com/yarpc/yarpc-go/compare/v1.48.0...v1.49.0
[1.48.0]: https://github.com/yarpc/yarpc-go/compare/v1.47.2...v1.48.0
[1.47.2]: https://github.com/yarpc/yarpc-go/compare/v1.47.1...v1.47.2
[1.47.1]: https://github.com/yarpc/yarpc-go/compare/v1.47.0...v1.47.1
[1.47.0]: https://github.com/yarpc/yarpc-go/compare/v1.46.0...v1.47.0
[1.46.0]: https://github.com/yarpc/yarpc-go/compare/v1.45.0...v1.46.0
[1.45.0]: https://github.com/yarpc/yarpc-go/compare/v1.44.0...v1.45.0
[1.44.0]: https://github.com/yarpc/yarpc-go/compare/v1.43.0...v1.44.0
[1.43.0]: https://github.com/yarpc/yarpc-go/compare/v1.42.1...v1.43.0
[1.42.1]: https://github.com/yarpc/yarpc-go/compare/v1.42.0...v1.42.1
[1.42.0]: https://github.com/yarpc/yarpc-go/compare/v1.41.0...v1.42.0
[1.41.0]: https://github.com/yarpc/yarpc-go/compare/v1.40.0...v1.41.0
[1.40.0]: https://github.com/yarpc/yarpc-go/compare/v1.39.0...v1.40.0
[1.39.0]: https://github.com/yarpc/yarpc-go/compare/v1.38.0...v1.39.0
[1.38.0]: https://github.com/yarpc/yarpc-go/compare/v1.37.4...v1.38.0
[1.37.4]: https://github.com/yarpc/yarpc-go/compare/v1.37.3...v1.37.4
[1.37.3]: https://github.com/yarpc/yarpc-go/compare/v1.37.2...v1.37.3
[1.37.2]: https://github.com/yarpc/yarpc-go/compare/v1.37.1...v1.37.2
[1.37.1]: https://github.com/yarpc/yarpc-go/compare/v1.37.0...v1.37.1
[1.37.0]: https://github.com/yarpc/yarpc-go/compare/v1.36.2...v1.37.0
[1.36.2]: https://github.com/yarpc/yarpc-go/compare/v1.36.1...v1.36.2
[1.36.1]: https://github.com/yarpc/yarpc-go/compare/v1.36.0...v1.36.1
[1.36.0]: https://github.com/yarpc/yarpc-go/compare/v1.35.2...v1.36.0
[1.35.2]: https://github.com/yarpc/yarpc-go/compare/v1.35.1...v1.35.2
[1.35.1]: https://github.com/yarpc/yarpc-go/compare/v1.35.0...v1.35.1
[1.35.0]: https://github.com/yarpc/yarpc-go/compare/v1.34.0...v1.35.0
[1.34.0]: https://github.com/yarpc/yarpc-go/compare/v1.33.0...v1.34.0
[1.33.0]: https://github.com/yarpc/yarpc-go/compare/v1.32.4...v1.33.0
[1.32.4]: https://github.com/yarpc/yarpc-go/compare/v1.32.3...v1.32.4
[1.32.3]: https://github.com/yarpc/yarpc-go/compare/v1.32.2...v1.32.3
[1.32.2]: https://github.com/yarpc/yarpc-go/compare/v1.32.1...v1.32.2
[1.32.1]: https://github.com/yarpc/yarpc-go/compare/v1.32.0...v1.32.1
[1.32.0]: https://github.com/yarpc/yarpc-go/compare/v1.31.0...v1.32.0
[1.31.0]: https://github.com/yarpc/yarpc-go/compare/v1.30.0...v1.31.0
[1.30.0]: https://github.com/yarpc/yarpc-go/compare/v1.29.1...v1.30.0
[1.29.1]: https://github.com/yarpc/yarpc-go/compare/v1.29.0...v1.29.1
[1.29.0]: https://github.com/yarpc/yarpc-go/compare/v1.28.0...v1.29.0
[1.28.0]: https://github.com/yarpc/yarpc-go/compare/v1.27.2...v1.28.0
[1.27.2]: https://github.com/yarpc/yarpc-go/compare/v1.27.1...v1.27.2
[1.27.1]: https://github.com/yarpc/yarpc-go/compare/v1.27.0...v1.27.1
[1.27.0]: https://github.com/yarpc/yarpc-go/compare/v1.26.2...v1.27.0
[1.26.2]: https://github.com/yarpc/yarpc-go/compare/v1.26.1...v1.26.2
[1.26.1]: https://github.com/yarpc/yarpc-go/compare/v1.26.0...v1.26.1
[1.26.0]: https://github.com/yarpc/yarpc-go/compare/v1.25.1...v1.26.0
[1.25.1]: https://github.com/yarpc/yarpc-go/compare/v1.25.0...v1.25.1
[1.25.0]: https://github.com/yarpc/yarpc-go/compare/v1.24.1...v1.25.0
[1.24.1]: https://github.com/yarpc/yarpc-go/compare/v1.24.0...v1.24.1
[1.24.0]: https://github.com/yarpc/yarpc-go/compare/v1.22.0...v1.24.0
[1.22.0]: https://github.com/yarpc/yarpc-go/compare/v1.21.1...v1.22.0
[1.21.1]: https://github.com/yarpc/yarpc-go/compare/v1.21.0...v1.21.1
[1.21.0]: https://github.com/yarpc/yarpc-go/compare/v1.20.1...v1.21.0
[1.20.1]: https://github.com/yarpc/yarpc-go/compare/v1.20.0...v1.20.1
[1.20.0]: https://github.com/yarpc/yarpc-go/compare/v1.19.2...v1.20.0
[1.19.2]: https://github.com/yarpc/yarpc-go/compare/v1.19.1...v1.19.2
[1.19.1]: https://github.com/yarpc/yarpc-go/compare/v1.19.0...v1.19.1
[1.19.0]: https://github.com/yarpc/yarpc-go/compare/v1.18.1...v1.19.0
[1.18.1]: https://github.com/yarpc/yarpc-go/compare/v1.18.0...v1.18.1
[1.18.0]: https://github.com/yarpc/yarpc-go/compare/v1.17.0...v1.18.0
[1.17.0]: https://github.com/yarpc/yarpc-go/compare/v1.16.0...v1.17.0
[1.16.0]: https://github.com/yarpc/yarpc-go/compare/v1.15.0...v1.16.0
[1.15.0]: https://github.com/yarpc/yarpc-go/compare/v1.14.0...v1.15.0
[1.14.0]: https://github.com/yarpc/yarpc-go/compare/v1.13.1...v1.14.0
[1.13.1]: https://github.com/yarpc/yarpc-go/compare/v1.13.0...v1.13.1
[1.13.0]: https://github.com/yarpc/yarpc-go/compare/v1.12.1...v1.13.0
[1.12.1]: https://github.com/yarpc/yarpc-go/compare/v1.12.0...v1.12.1
[1.12.0]: https://github.com/yarpc/yarpc-go/compare/v1.11.0...v1.12.0
[1.11.0]: https://github.com/yarpc/yarpc-go/compare/v1.10.0...v1.11.0
[1.10.0]: https://github.com/yarpc/yarpc-go/compare/v1.9.0...v1.10.0
[1.9.0]: https://github.com/yarpc/yarpc-go/compare/v1.8.0...v1.9.0
[1.8.0]: https://github.com/yarpc/yarpc-go/compare/v1.7.1...v1.8.0
[1.7.1]: https://github.com/yarpc/yarpc-go/compare/v1.7.0...v1.7.1
[1.7.0]: https://github.com/yarpc/yarpc-go/compare/v1.6.0...v1.7.0
[1.6.0]: https://github.com/yarpc/yarpc-go/compare/v1.5.0...v1.6.0
[1.5.0]: https://github.com/yarpc/yarpc-go/compare/v1.4.0...v1.5.0
[1.4.0]: https://github.com/yarpc/yarpc-go/compare/v1.3.0...v1.4.0
[1.3.0]: https://github.com/yarpc/yarpc-go/compare/v1.2.0...v1.3.0
[1.2.0]: https://github.com/yarpc/yarpc-go/compare/v1.1.0...v1.2.0
[1.1.0]: https://github.com/yarpc/yarpc-go/compare/v1.0.1...v1.1.0
[1.0.1]: https://github.com/yarpc/yarpc-go/compare/v1.0.0...v1.0.1
[1.0.0]: https://github.com/yarpc/yarpc-go/compare/v1.0.0-rc5...v1.0.0
[1.0.0-rc5]: https://github.com/yarpc/yarpc-go/compare/v1.0.0-rc4...v1.0.0-rc5
[1.0.0-rc4]: https://github.com/yarpc/yarpc-go/compare/v1.0.0-rc3...v1.0.0-rc4
[1.0.0-rc3]: https://github.com/yarpc/yarpc-go/compare/v1.0.0-rc2...v1.0.0-rc3
[1.0.0-rc2]: https://github.com/yarpc/yarpc-go/compare/v1.0.0-rc1...v1.0.0-rc2
[1.0.0-rc1]: https://github.com/yarpc/yarpc-go/compare/v0.5.0...v1.0.0-rc1
[0.5.0]: https://github.com/yarpc/yarpc-go/compare/v0.4.0...v0.5.0
[0.4.0]: https://github.com/yarpc/yarpc-go/compare/v0.3.1...v0.4.0
[0.3.1]: https://github.com/yarpc/yarpc-go/compare/v0.3.0...v0.3.1
[0.3.0]: https://github.com/yarpc/yarpc-go/compare/v0.2.1...v0.3.0
[0.2.1]: https://github.com/yarpc/yarpc-go/compare/v0.2.0...v0.2.1
[0.2.0]: https://github.com/yarpc/yarpc-go/compare/v0.1.1...v0.2.0
[0.1.1]: https://github.com/yarpc/yarpc-go/compare/v0.1.0...v0.1.1<|MERGE_RESOLUTION|>--- conflicted
+++ resolved
@@ -6,12 +6,9 @@
 
 ## [Unreleased]
 ### Fixed
-<<<<<<< HEAD
 - peer/direct: peer connections were closed even if they were still in use.
-=======
 - configuration: clarify error message for the special case of attempting to use a peer list
   updater when none have been registered.
->>>>>>> b50d14ca
 
 ## [1.55.0] - 2021-07-06
 - Downgrade github.com/apache/thrift to the previously-compatible version (0.10)
