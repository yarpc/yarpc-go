--- conflicted
+++ resolved
@@ -5,13 +5,10 @@
 and this project adheres to [Semantic Versioning](http://semver.org/spec/v2.0.0.html).
 
 ## [Unreleased]
-<<<<<<< HEAD
-### Fixed
-- Release responseWriter buffer during error condition
-=======
+### Fixed
+- Release responseWriter buffer during error condition.
 ### Changed
 - Relaxed service name validation to allow e-mail addresses.
->>>>>>> 01b3f15b
 
 ## [1.40.0] - 2019-09-19
 ### Added
