--- conflicted
+++ resolved
@@ -11,12 +11,9 @@
   combination of inbound and outbound, for success, failure, and application
   error.
 - A peer list and transport stress tester is now in the `yarpctest` package.
-<<<<<<< HEAD
-- Added custom dialer option for gRPC.
-=======
 - Added `direct` peer chooser to enable directly addressable peers.
 - Added custom dialer option for outbound HTTP requests.
->>>>>>> 785c540a
+- Added custom dialer option for outbound gRPC requests.
 
 ## [1.39.0] - 2019-06-25
 ### Fixed
