# Changelog
All notable changes to this project will be documented in this file.

The format is based on [Keep a Changelog](http://keepachangelog.com/en/1.0.0/)
and this project adheres to [Semantic Versioning](http://semver.org/spec/v2.0.0.html).

## [Unreleased]
### Added
- Added fail-fast option to peer lists.  With this option enabled, a peer list
  will return an error if no peers are connected at the time of a call, instead
  of waiting for an available peer or the context to time out.
### Fixed
- Previously, every peer list reported itself as a "single" peer list for
  purposes of debugging, instead of its own name.
- Metrics emit `CodeResourceExhausted` as a client error and `CodeUnimplemented`
  as a server error.
<<<<<<< HEAD
- Avoid "SendSystemError failed" and "responseWriter failed to close" server
  logs when TChannel callers time out.
=======
- Simplified the flow of status change notifications for the HTTP transport to
  reduce the liklihood of deadlocks.
>>>>>>> 9d168028

## [1.41.0] - 2019-10-01
### Fixed
- Fixed TChannel memory pressure that would occur during server-side errors.

## [1.40.0] - 2019-09-19
### Added
- Added improved logging and metrics for streams and streaming messages.
- Log level configuration can now be expressed specifically for every
  combination of inbound and outbound, for success, failure, and application
  error.
- A peer list and transport stress tester is now in the `yarpctest` package.
- Added `direct` peer chooser to enable directly addressable peers.
- Added custom dialer option for outbound HTTP requests.
- Added custom dialer option for outbound gRPC requests.

## [1.39.0] - 2019-06-25
### Fixed
- call.HeaderNames() now specifies a capacity when creating a slice,
  which should improve the call.HeaderNames()'s performance.
- Observability middleware will always emit an error code if the returned error
  is from the `yarpcerrors` package.
### Added
- Added error details support in protobuf over gRPC and HTTP.
- Protobuf JSON encoding can take a custom gogo/protobuf/jsonpb.AnyResolver with
  Fx.

## [1.38.0] - 2019-05-20
### Changed
- The Thrift encoding attempts to close the request body immediately after
  reading the request bytes. This significantly reduces TChannel/Thrift memory
  usage in some scenarios.

## [1.37.4] - 2019-05-02
### Fixed
- Fixed duplicated tracing headers being set with gRPC.

## [1.37.3] - 2019-04-29
### Fixed
- Fixed pending heap deadlock that occured when attempting to remove a peer that
  was already removed.

## [1.37.2] - 2019-04-08
### Removed
- Revert: Use separate context for grpc streams once dial has been completed.

## [1.37.1] - 2019-03-25
### Fixed
- Fix fewest pending heap panic that occurs when calling a peer and removing it
  simultaneously.

## [1.37.0] - 2019-03-14
### Fixed
- Use separate context for grpc streams once dial has been completed.

## [1.36.2] - 2019-02-25
### Fixed
- Removed error name validation.

## [1.36.1] - 2019-01-23
### Fixed
- Updated dependency on ThriftRW.

## [1.36.0] - 2019-01-23
### Added
- The log level for application errors is now configurable with yarpcconfig and
  with yarpc.NewDispatcher.

### Fixed
- Upgrade a read-lock to a read-write lock around peer selection.
  This addresses a data race observed in production that results in broken peer
  list invariants.

## [1.35.2] - 2018-11-06
### Removed
- Reverted HTTP transport marking peers as unavailable when the remote side
  closes the connection due to a deadlock.

## [1.35.1] - 2018-10-17
### Fixed
- Fixed a deadlock issue when the HTTP transport detects a connection failure
  and attempts to lock once to obtain the peer, then again to send
  notifications.

## [1.35.0] - 2018-10-15
### Added
- Added `encoding/protobuf/reflection` for exposing server reflection related
  information through codegeneration. For docs related to server reflection read
  https://github.com/grpc/grpc/blob/master/doc/server-reflection.md.
- `protoc-gen-yarpc-go` now generates `yarpcfx` fx groups containing
  information required for building server reflection API's.

### Fixed
- Using a `http.Outbound` previously leaked implementation details that it was using a
    `*http.Client` underneath, when attempting to cast a `http.Outbound` into a `http.RoundTripper`

## [1.34.0] - 2018-10-03
### Added
- Adds `thrift.Named` option for appropriately labelling procedures inherited
  from other thrift services.
- The HTTP protocol now marks peers as unavailable immediately when the remote
side closes the connection.

### Fixed
- Calling extended Thrift service procedures previously called the base service's
  procedures.

## [1.33.0] - 2018-09-26
### Added
- x/yarpctest: Add a retry option to HTTP/TChannel/GRPCRequest.
- Added `peer/tworandomchoices`, an implementation of the Two Random Choices
  load balancer algorithm.
- Reintroduce Transport field matching for `transporttest.RequestMatcher`.
### Changed
- HTTP inbounds gracefully shutdown with an optional timeout, defaulting to 5
  seconds.

## [1.32.4] - 2018-08-07
### Fixed
- Address data races in yarpctest.FakeTransport

## [1.32.3] - 2018-08-07
### Fixed
- Revert Transport field match from RequestMatcher

## [1.32.2] - 2018-08-07
### Fixed
- CHANGELOG.md and version.go changes were still incorrect for v1.32.1

## [1.32.1] - 2018-08-07
### Fixed
- CHANGELOG.md and version.go changes were incorrect for v1.32.0

## [1.32.0] - 2018-08-06
### Added
- Adds inbound and outbound TLS support for gRPC. See `gprc.InboundCredentials`,
  `grpc.DialerCredentials`, and `grpc.Transport.NewDialer` for usage.
- Added `peer/peerlist/v2` which differs from the original `peer/peerlist` by
  replacing the use of `api/peer.ListImplementation` with
  `peer/peerlist/v2.Implementation`, which threads the peer separately from the
  peer identifier.
  This allows us to thread shard information from the peer list updater to a
  sharding peer list.
- Added connection/disconnection simulation to the `yarpctest` fake transport
  and peers.
- x/yarpctest: Added support for specifying outbound middleware.
- yarpctest: Changed `FakePeer` id to use "go.uber.org/yarpc/api/peer".Identifier
  interface instead of the concrete "go.uber.org/peer/hostport".Identifier type.
### Changed
- The HTTP protocol now mitigates peers that are unavailable due to a half-open
  TCP connection.
  Previously, if a peer shut down unexpectedly, it might fail to send a TCP FIN
  packet, leaving the sender unaware that the peer is unavailable.
  The symptom is that requests sent down this connection will time out.
  This change introduces a suspicion window for peers that time out.
  Once per suspicion window, the HTTP transport's peer manager will attempt
  to establish a fresh TCP connection to the peer.
  Failing to establish a connection will transition the peer to the unavailable
  state until a fresh TCP connection becomes available.
  The HTTP transport now accepts an `InnocenceWindow` duration, and an
  `innocenceWindow` config field.

## [1.31.0] - 2018-07-09
### Added
- Added `Outbounds()` on `Dispatcher` to provide access to the configured outbounds.
- Expose capacity option to configurator for the round-robin peer chooser.
- Expose capacity option to configurator for the fewest pending heap peer chooser.
- Dispatchers now log recovered handler panics via a Zap logger, if present.
- Responses for all transports now include a header containing the name of the
  service that handled the request.

### Changed
- TChannel inbounds will blackhole requests when handlers return resource
  exhausted errors.
- Change log level to reflect error statuses. Previously all logs were logged at
  debug level. Errors are now logged at error level.
- Update pin for gogo/protobuf to ^1

## [1.30.0] - 2018-05-03
### Added
- The YARPC HTTP outbound now implements http.RoundTripper.
  This makes YARPC's load balancers, other peer selectors, and peer
  availability management accessible to REST call sites.
- Adds `Addr()` on `grpc.Inbound` to expose the address the server is listening
  on when the server is running.
- Adds Transport property to transport.Request and transport.RequestMeta
  Metrics will now be tagged with the transport of calls to handlers
### Fixed
- YARPC HTTP, gRPC, and TChannel transports are now compatible with any
  peer.Identifier implementation.
  They previously required a hostport.PeerIdentifier for RetainPeer and
  ReleasePeer calls.

## [1.29.1] - 2018-04-04
### Fixed
- Removed `repo:` from glide.yaml because Apache Thrift development has moved
  to GitHub (https://issues.apache.org/jira/browse/INFRA-16287).

## [1.29.0] - 2018-03-21
### Added
- Add methods to start and stop a dispatcher's transports, inbounds, and
  outbounds separately.
- Add `NewFx{{Service}}YARPCClient` and `NewFx{{Service}}YARPCProcedures`
  generated methods from protoc-gen-yarpc-go for Fx.

## [1.28.0] - 2018-03-13
### Changed
- Enabled random shuffling of peerlist order by default.
### Added
- Reintroduce envelope-agnostic Thrift inbounds. Thrift inbounds will now
  accept Thrift requests with or without envelopes.  This feature was
  originally added in 1.26.0 and removed in 1.26.1 because the implementation
  introduced an inbound request data corruption hazard.
- Adds an option to the TChannel transport to carry headers in their original
  form, instead of normalizing their case.
- Adds an option to disable observability middleware, in the event you
  provide alternate observability middleware.

## [1.27.2] - 2017-01-23
### Fixed
- Removed buffer pooling from GRPC outbound requests which had possible data
  corruption issues.

## [1.27.1] - 2017-01-22
### Changed
- Regenerate thrift files.

## [1.27.0] - 2017-01-22
### Added
- Add support for Inbound and Outbound streaming RPCs using gRPC and Protobuf.
- Add support for creating peer choosers through config with PeerChooserSpec.
- Add the option of injecting a `"go.uber.org/net/metrics".Scope` into the
  dispatcher metrics configuration, in lieu of a Tally Scope.  Metrics scopes
  support in memory and Prometheus collection.

### Changed
- Detect buffer pooling bugs by detecting concurrent accesses in production
  and more thorough use-after-free detection in tests.

### Fixed
- Removed buffer pooling from GRPC inbound responses which had possible data
  corruption issues.
- TChannel inbound response errors are now properly mapped from YARPC errors.


## [1.26.2] - 2017-01-17
### Removed
- Removed buffer pooling from GRPC inbound responses which had possible data
  corruption issues.


## [1.26.1] - 2017-12-21
### Removed
- Reverts the integration for envelope-agnostic Thrift. This change
  introduced data corruption to request bodies due to a buffer pooling bug.


## [1.26.0] - 2017-12-13
### Added
- Support envelope-agnostic Thrift inbounds. Thrift inbounds will now accept
  Thrift requests with or without envelopes.

### Changed
- Wrap errors returned from lifecycle.Once functions in the yarpcerrors API.
- Wrap errors returned from tchannel outbounds in the yarpcerrors API.


## [1.25.1] - 2017-12-05
### Changed
- Revert Providing a better error message if outbound calls are made or inbound calls
  are received before Dispatcher start or after Dispatcher stop.


## [1.25.0] - 2017-12-04
### Added
- Make Dispatcher start/stop thread-safe.

### Changed
- Validate all oneway calls have a TTL.
- Add opentracing tags to denote the YARPC version and Golang version to the
  gRPC and HTTP transports.
- Provide a better error message if outbound calls are made or inbound calls
  are received before Dispatcher start or after Dispatcher stop.


## [1.24.1] - 2017-11-27

- Undeprecate ClientConfig function.


## [1.24.0] - 2017-11-22

- Introduces `api/peer.ListImplementation` with `peer/peerlist.List`, a
  building block that provides peer availability management for peer lists
  like round-robin, hash-ring.
- Adds /x/yarpctest infrastructure to create fake services and requests for
  tests.
- Adds a `peer/pendingheap` implementation that performs peer selection,
  sending requests to the available peer with the fewest pending requests.
- Adds `OutboundConfig` and `MustOutboundConfig` functions to the dispatcher
  to replace the ClientConfig function.


## [1.22.0] - 2017-11-14

- Thrift: Fx modules generated by the ThriftRW plugin now include a function
  to register procedures with YARPC.


## [1.21.1] - 2017-11-13

- Fix a bug in protoc-gen-yarpc-go where request or response types for
  methods in the same package but in a different file would result in an
  extraneous import.


## [1.21.0] - 2017-10-26

- Add a Logger option to the HTTP, GRPC, and TChannel transports to allow for
  internal logging.


## [1.20.1] - 2017-10-23

- http: Fix `http.Interceptor` ignoring `http.Mux`.


## [1.20.0] - 2017-10-16

- http: Add `http.Interceptor` option to inbounds, which allows intercepting
  incoming HTTP requests for that inbound.


## [1.19.2] - 2017-10-10

- transport/grpc: Fix deadlock where Peers can never be stopped if their
  corresponding Transport was not started.


## [1.19.1] - 2017-10-10

- transport/grpc: Add Chooser function to Outbound for testing.


## [1.19.0] - 2017-10-10

- Promote `transport/x/grpc` out of experimental status, moving it to
  `transport/grpc`.


## [1.18.1] - 2017-10-04

- Remove staticcheck from glide.yaml.


## [1.18.0] - 2017-09-26

- Add inbound/outbound direction tag to observability metrics.
- Remove x/retry to incubate internally.
- yarpcerrors: Undeprecate per error type creation and validation functions.


## [1.17.0] - 2017-09-20

- yarpcerrors: Make core API much simpler and use a Status struct
  to represent YARPC errors.
- transport/http: Add GrabHeaders option to propagate specific
  headers starting with x- to handlers.
- tranxport/x/grpc: Remove ContextWrapper.
- Export no-op backoff strategy in api/backoff.


## [1.16.0] - 2017-09-18

- ThriftRW Plugin: Added an option to strip TChannel-specific
  information from Contexts before making outgoing requests.
- x/retry: Fix bug where large TChannel responses would cause errors in retries.
- transport/http: Correct the Content-Type for Thrift responses, to
  `application/vnd.apache.thrift.binary`.
- transport/http: Correct the Content-Type for Proto responses, to
  `application/x-protobuf`.


## [1.15.0] - 2017-09-15

- yarpcerrors: Update the ErrorCode and ErrorMessage functions to return
  default values for non-YARPC errors.
- transport/http: Return appropriate Content-Type response headers based on
  the transport encoding.
- transport/x/grpc: Add options to specify the maximum message size sent and
  received over the wire.


## [1.14.0] - 2017-09-08

- Increased granularity of error observability metrics to expose yarpc
  error types.
- Wrapped peer list `Choose` errors in yarpc error codes.
- x/retry: Add granular metric counters for retry middleware.
- Removed experimental redis and cherami transports.


## [1.13.1] - 2017-08-03

- Rename structured logging field to avoid a type collision.


## [1.13.0] - 2017-08-01

- Added a `yarpc.ClientConfig` interface to provide access to ClientConfigs.
  All Dispatchers already implement this interface.
- Thrift: Fx modules generated by the ThriftRW plugin now rely on
  `yarpc.ClientConfig` instead of the Dispatcher.
- Promote `x/config` out of experimental status, moving it to `yarpcconfig`.


## [1.12.1] - 2017-07-26

- Fixed issue with github.com/apache/thrift by pinning to version 0.9.3
  due to breaking change https://issues.apache.org/jira/browse/THRIFT-4261.


## [1.12.0] - 2017-07-20

Experimental:

- x/debug: Added support for debug pages for introspection.


## [1.11.0] - 2017-07-18

- Fixed bug where outbound HTTP errors were not being properly wrapped in
  yarpc errors.

Experimental:

- x/retry: Added support for procedure-based retry policies.
- x/retry: Fixed bug in retry middleware where a failed request that did not
  read the request body would not be retried.
- x/grpc: Altered inbound GRPC code in order to support RouterMiddleware.


## [1.10.0] - 2017-17-11

- Thrift: UberFx-compatible modules are now generated for each service inside
  a subpackage. Disable this by passing a `-no-fx` flag to the plugin.
- Improves resilience of HTTP and TChannel by broadcasting peer availability
  to peer lists like round robin. A round robin or least pending peer list
  blocks requests until a peer becomes available.
- Add support for reading ShardKey, RoutingKey, and RoutingDelegate for
  inbound http and tchannel calls.
- Move encoding/x/protobuf to encoding/protobuf.
- Exposes the Lifecycle synchronization helper as pkg/lifecycle, for
  third-party implementations of transports, inbounds, outbounds, peer lists,
  and peer list bindings.

Experimental:

- x/retry: Added support for creating retry middleware directly from config.


## [1.9.0] - 2017-06-08

- Different encodings can now register handlers under the same procedure
  name.
- http: Added support for configuring the HTTP transport using x/config.
- tchannel: Added support for configuring the TChannel transport using
  x/config.
- Moved the RoundRobin Peer List out of the /x/ package.
- Fixed race conditions in hostport.Peer.
- Buffers for inbound Thrift requests are now pooled to reduce allocations.

Experimental:

- x/cherami: Renamed the `InboundConfig` and `OutboundConfig` structures to
  `InboundOptions` and `OutboundOptions`.
- x/cherami: Added support for configuring the Cherami transport using
  x/config.
- x/roundrobin: Added support for taking peer list updates before and after
  the peer list has been started.
- x/config: Fix bug where embedded struct fields could not be interpolated.
- x/config: Fix bug where Chooser and Updater fields could not be interpolated.
- x/grpc: Remove `NewInbound` and `NewSingleOutbound` in favor of methods on
  `Transport`.
- x/grpc: Use `rpc-caller`, `rpc-service`, `rpc-encoding`, `rpc-shard-key`,
  `rpc-routing-key`, `rpc-routing-delegate` headers.
- x/protobuf: Handle JSON-encoded protobuf requests and return JSON-encoded
  protobuf responses if the `rpc-encoding` header is set to `json`. Protobuf
  clients may use JSON by supplying the `protobuf.UseJSON` option.
- x/protobuf: Support instantiating clients with `yarpc.InjectClients`.
- x/protobuf: The wire representation of request metadata was changed. This
  will break existing users of this encoding.


## [1.8.0] - 2017-05-01

- Adds consistent structured logging and metrics to all RPCs. This feature
  may be enabled and configured through `yarpc.Config`.
- Adds an `http.AddHeader` option to HTTP outbounds to send certain HTTP
  headers for all requests.
- Options `thrift.Multiplexed` and `thrift.Enveloped` may now be provided for
  Thrift clients constructed by `yarpc.InjectClients` by adding a `thrift`
  tag to the corresponding struct field with the name of the option. See the
  Thrift package documentation for more details.
- Adds support for matching and constructing `UnrecognizedProcedureError`s
  indicating that the router was unable to find a handler for the request.
- Adds support for linking peer lists and peer updaters using the `peer.Bind`
  function.
- Adds an accessor to Dispatcher which provides access to the inbound
  middleware used by that Dispatcher.
- Fixes a bug where the TChannel inbounds would not write the response headers
  if the response body was empty.

Experimental:

- x/config: The service name is no longer part of the configuration and must
  be passed as an argument to the `LoadConfig*` or `NewDispatcher*` methods.
- x/config: Configuration structures may now annotate primitive fields with
  `config:",interpolate"` to support reading environment variables in them.
  See the `TransportSpec` documentation for more information.


## [1.7.1] - 2017-03-29

- Thrift: Fixed a bug where deserialization of large lists would return
  corrupted data at high throughputs.


## [1.7.0] - 2017-03-20

- x/config adds support for a pluggable configuration system that allows
  building `yarpc.Config` and `yarpc.Dispatcher` objects from YAML and
  arbitrary `map[string]interface{}` objects. Check the package documentation
  for more information.
-	tchannel: mask existing procedures with provided procedures.
- Adds a peer.Bind function that takes a peer.ChooserList and a binder
  (anything that binds a peer list to a peer provider and returns the
  Lifecycle of the binding), and returns a peer.Chooser that combines
  the lifecycle of the peer list and its bound peer provider.
  The peer chooser is suitable for passing to an outbound constructor,
  capturing the lifecycle of its dependencies.
- Adds a peer.ChooserList interface to the API, for convenience when passing
  instances with both capabilities (suitable for outbounds, suitable for peer
  list updaters).


## [1.6.0] - 2017-03-08

- Remove buffer size limit from Thrift encoding/decoding buffer pool.
- Increased efficiency of inbound/outbound requests by pooling buffers.
- Added MaxIdleConnsPerHost option to HTTP transports.  This option will
  configure the number of idle (keep-alive) outbound connections the transport
  will maintain per host.
- Fixed bug in Lifecycle Start/Stop where we would run the Stop functionality
  even if Start hadn't been called yet.
- Updated RoundRobin and PeerHeap implementations to block until the list has
  started or a timeout had been exceeded.


## [1.5.0] - 2017-03-03

- Increased efficiency of Thrift encoding/decoding by pooling buffers.
- x/yarpcmeta make it easy to expose the list of procedures and other
  introspection information of a dispatcher on itself.
- Redis: `Client` now has an `IsRunning` function to match the `Lifecycle`
  interface.
- TChannel: bug fix that allows a YARPC proxy to relay requests for any
  inbound service name. Requires upgrade of TChannel to version 1.4 or
  greater.


## [1.4.0] - 2017-02-14

- Relaxed version constraint for `jaeger-client-go` to `>= 1, < 3`.
- TChannel transport now supports procedures with a different service name
  than the default taken from the dispatcher. This brings the TChannel
	transport up to par with HTTP.


## [1.3.0] - 2017-02-06

- Added a `tchannel.NewTransport`. The new transport, a replacement for the
  temporary `tchannel.NewChannelTransport`, supports YARPC peer choosers.

    ```go
    transport, err := tchannel.NewTransport(tchannel.ServiceName("keyvalue"))
    chooser := peerheap.New(transport)
    outbound := transport.NewOutbound(chooser)
    ```

  The new transport hides the implementation of TChannel entirely to give us
  flexibility going forward to relieve TChannel of all RPC-related
  responsibilities, leaving only the wire protocol at its core.
  As a consequence, you cannot thread an existing Channel through this
  transport.

- All outbounds now support `Call` before `Start` and all peer choosers now
  support `Choose` before `Start`, within the context deadline.
  These would previously return an error indicating that the component was
  not yet started.  They now wait for the component to start, or for their
  deadline to expire.


## [1.2.0] - 2017-02-02

- Added heap based PeerList under `peer/x/peerheap`.
- Added `RouterMiddleware` parameter to `yarpc.Config`, which, if provided,
  will allow customizing routing to handlers.
- Added experimental `transports/x/cherami` for transporting RPCs through
  [Cherami](https://eng.uber.com/cherami/).
- Added ability to specify a ServiceName for outbounds on the
  transport.Outbounds object.  This will allow defining outbounds with a
  `key` that is different from the service name they will use for requests.
  If no ServiceName is specified, the ServiceName will fallback to the
  config.Outbounds map `key`.

  Before:

    ```go
    config.Outbounds['service'] := transport.Outbounds{
        Unary: httpTransport.NewSingleOutbound(...)
    }
    ...
    cc := dispatcher.ClientConfig('service')
    cc.Service() // returns 'service'
    ```

  After (optional):

    ```go
    config.Outbounds['service-key'] := transport.Outbounds{
        ServiceName: 'service'
        Unary: httpTransport.NewSingleOutbound(...)
    }
    ...
    cc := dispatcher.ClientConfig('service-key')
    cc.Service() // returns 'service'
    ```


## [1.1.0] - 2017-01-24

- Thrift: Mock clients compatible with gomock are now generated for each
  service inside a test subpackage. Disable this by passing a `-no-gomock`
  flag to the plugin.


## [1.0.1] - 2017-01-11

- Thrift: Fixed code generation for empty services.
- Thrift: Fixed code generation for Thrift services that inherit other Thrift
  services.


## [1.0.0] - 2016-12-30

- Stable release: No more breaking changes will be made in the 1.x release
  series.


## [1.0.0-rc5] - 2016-12-30

- **Breaking**: The ThriftRW plugin now generates code under the subpackages
  `${service}server` and `$[service}client` rather than
  `yarpc/${service}server` and `yarpc/${service}client`.

  Given a `kv.thrift` that defines a `KeyValue` service, previously the
  imports would be,

      import ".../kv/yarpc/keyvalueserver"
      import ".../kv/yarpc/keyvalueclient"

  The same packages will now be available at,

      import ".../kv/keyvalueserver"
      import ".../kv/keyvalueclient"

- **Breaking**: `NewChannelTransport` can now return an error upon
  construction.
- **Breaking**: `http.URLTemplate` has no effect on `http.NewSingleOutbound`.
- `http.Transport.NewOutbound` now accepts `http.OutboundOption`s.


## [1.0.0-rc4] - 2016-12-28

- **Breaking**: Removed the `yarpc.ReqMeta` and `yarpc.ResMeta` types. To
  migrate your handlers, simply drop the argument and the return value from
  your handler definition.

  Before:

    ```go
    func (h *myHandler) Handle(ctx context.Context, reqMeta yarpc.ReqMeta, ...) (..., yarpc.ResMeta, error) {
        // ...
    }
    ```

  After:

    ```go
    func (h *myHandler) Handle(ctx context.Context, ...) (..., error) {
        // ...
    }
    ```

  To access information previously available in the `yarpc.ReqMeta` or to
  write response headers, use the `yarpc.CallFromContext` function.

- **Breaking**: Removed the `yarpc.CallReqMeta` and `yarpc.CallResMeta`
  types. To migrate your call sites, drop the argument and remove the return
  value.

  Before:

    ```go
    res, resMeta, err := client.Call(ctx, reqMeta, ...)
    ```

  After:

    ```go
    res, err := client.Call(ctx, ...)
    ```

  Use `yarpc.CallOption`s to specify per-request options and
  `yarpc.ResponseHeaders` to receive response headers for the call.

- **Breaking**: Removed `yarpc.Headers` in favor of `map[string]string`.
- **Breaking**: `yarpc.Dispatcher` no longer implements the
  `transport.Router` interface.
- **Breaking**: Start and Stop for Inbound and Outbound are now expected to
  be idempotent.
- **Breaking**: Combine `ServiceProcedure` and `Registrant` into `Procedure`.
- **Breaking**: Rename `Registrar` to `RouteTable`.
- **Breaking**: Rename `Registry` to `Router`.
- **Breaking**: Rename `middleware.{Oneway,Unary}{Inbound,Outbound}Middleware`
  to `middleware.{Oneway,Unary}{Inbound,Outbound}`
- **Breaking**: Changed `peer.List.Update` to accept a `peer.ListUpdates`
  struct instead of a list of additions and removals
- **Breaking**: yarpc.NewDispatcher now returns a pointer to a
  yarpc.Dispatcher. Previously, yarpc.Dispatcher was an interface, now a
  concrete struct.

  This change will allow us to extend the Dispatcher after the 1.0.0 release
  without breaking tests depending on the rigidity of the Dispatcher
  interface.
- **Breaking**: `Peer.StartRequest` and `Peer.EndRequest` no longer accept a
  `dontNotify` argument.
- Added `yarpc.IsBadRequestError`, `yarpc.IsUnexpectedError` and
  `yarpc.IsTimeoutError` functions.
- Added a `transport.InboundBadRequestError` function to build errors which
  satisfy `transport.IsBadRequestError`.
- Added a `transport.ValidateRequest` function to validate
  `transport.Request`s.


## [1.0.0-rc3] - 2016-12-09

- Moved the `yarpc/internal/crossdock/` and `yarpc/internal/examples`
  folders to `yarpc/crossdock/` and `yarpc/examples` respectively.

- **Breaking**: Relocated the `go.uber.org/yarpc/transport` package to
  `go.uber.org/yarpc/api/transport`.  In the process the `middleware`
  logic from transport has been moved to `go.uber.org/yarpc/api/middleware`
  and the concrete implementation of the Registry has been moved from
  `transport.MapRegistry` to `yarpc.MapRegistry`.  This did **not** move the
  concrete implementations of http/tchannel from the `yarpc/transport/` directory.

- **Breaking**: Relocated the `go.uber.org/yarpc/peer` package to
  `go.uber.org/yarpc/api/peer`. This does not include the concrete
  implementations still in the `/yarpc/peer/` directory.

- **Breaking**: This version overhauls the code required for constructing
  inbounds and outbounds.

  Inbounds and Outbounds now share an underlying Transport, of which there
  should be one for each transport protocol, so one HTTP Transport for all
  HTTP inbounds and outbounds, and a TChannel transport for all TChannel
  inbounds and outbounds.

  Before:

    ```go
    ch, err := tchannelProper.NewChannel("example-service", nil)
    if err != nil {
        log.Fatalln(err)
    }
    yarpc.NewDispatcher(yarpc.Config{
        Name: "example-service",
        yarpc.Inbounds{
            http.NewInbound(":80"),
            tchannel.NewInbound(ch, tchannel.ListenAddr(":4040")),
        },
        yarpc.Outbounds{
            http.NewOutbound("http://example-service/rpc/v1"),
            tchannel.NewOutbound(ch, tchannel.HostPort("127.0.0.1:4040")),
        },
    })
    ```

  After:

    ```go
    httpTransport := http.NewTransport()
    tchannelTransport := tchannel.NewChannelTransport(
          tchannel.ServiceName("example-service"),
          tchannel.ListenAddr(":4040"),
    )
    yarpc.NewDispatcher(yarpc.Config{
        Name: "example-service",
        yarpc.Inbounds{
            httpTransport.NewInbound(":80"),
            tchannelTransport.NewInbound(),
        },
        yarpc.Outbounds{
            httpTransport.NewSingleOutbound("http://example-service/rpc/v1"),
            tchannelTransport.NewSingleOutbound("127.0.0.1:4040"),
        },
    })
    ```

  The dispatcher now collects all of the unique transport instances from
  inbounds and outbounds and manages their lifecycle independently.

  This version repurposed the name `NewOutbound` for outbounds with a peer
  chooser, whereas `NewSingleOutbound` is a convenience for creating an
  outbound addressing a specific single peer.
  You may need to rename existing usage. The compiler will complain that
  strings are not `peer.Chooser` instances.

  This version introduces support for peer choosers, peer lists, and peer
  list updaters for HTTP outbounds. This is made possible by the above
  change that introduces a concrete instance of a Transport for each
  protocol, which deduplicates peer instances across all inbounds and
  outbounds, making connection sharing and load balancing possible,
  eventually for all transport protocols.

  Note that we use `NewChannelTransport`, as opposed to `NewTransport`.
  We reserve this name for a future minor release that will provide
  parity with HTTP for outbounds with peer choosers.

  The new ChannelTransport constructor can still use a shared TChannel
  Channel instance, if that is required.

    ```go
    ch, err := tchannelProper.NewChannel("example-service", nil)
    if err != nil {
        log.Fatalln(err)
    }
    tchannelTransport := tchannel.NewChannelTransport(
        tchannel.WithChannel(ch),
          tchannel.ServiceName("example-service"),
          tchannel.ListenAddr(":4040"),
    )
    yarpc.NewDispatcher(yarpc.Config{
        Name: "example-service",
        yarpc.Inbounds{
            tchannelTransport.NewInbound(),
        },
    })
    ```

- **Breaking**: the `transport.Inbound` and `transport.Outbound` interfaces
  now implement `Start()` without any arguments.

  The dispatcher no longer threads a dependencies object through the start
  method of every configured transport. The only existing dependency was an
  opentracing Tracer, which you can now thread through Transport constructor
  options instead.

  Before:

    ```go
    yarpc.NewDispatcher(yarpc.Config{
        yarpc.Inbounds{
            http.NewInbound(...),
        },
        yarpc.Outbounds{
            "callee": http.NewOutbound(...)
        },
        Tracer: opentracing.GlobalTracer(),
    })
    ```

  Now:

    ```go
    tracer := opentracing.GlobalTracer()
    httpTransport := http.NewTransport(
        http.Tracer(tracer),
    )
    tchannelTransport := tchannel.NewChannelTransport(
        tchannel.Tracer(tracer),
    )
    yarpc.NewDispatcher(yarpc.Config{
        Name: "example-service",
        yarpc.Inbounds{
            httpTransport.NewInbound(":80"),
            tchannelTransport.NewInbound(),
        },
        yarpc.Outbounds{
            httpTransport.NewSingleOutbound("http://example-service/rpc/v1"),
            tchannelTransport.NewSingleOutbound("127.0.0.1:4040"),
        },
    })
    ```

  The `yarpc.Config` `Tracer` property is still accepted, but unused and
  deprecated.

  The dispatcher no longer provides a `transport.ServiceDetail` as an
  argument to `Start` on inbound transports.  The `transport.ServiceDetail`
  no longer exists.  You no longer need to provide the service name to start
  an inbound, only a registry.  Instead of passing the service detail to start,
  the dispatcher now calls `inbound.SetRegistry(transport.Registry)` before
  calling `Start()`.

  Custom transport protocols must change their interface accordingly to
  satisfy the `transport.Inbound` interface.  Uses that construct inbounds
  manually must either call `SetRegistry` or use the `WithRegistry` chained
  configuration method before calling `Start` without a `ServiceDetail`.

  Before:

    ```go
    inbound := tchannel.NewInbound(...)
    err := inbound.Start(
        transport.ServiceDetail{
            Name: "service",
            Registry: registry,
        },
        transport.NoDeps,
    )
    ```

  Now:

    ```go
    transport := tchannel.NewTransport()
    inbound := transport.NewInbound()
    inbound.SetRegistry(registry)
    err := inbound.Start()
    ```

  The `transport.Deps` struct and `transport.NoDeps` instance no longer exist.

- **Breaking**: TChannel inbound and outbound constructors now return
  pointers to Inbound and Outbound structs with private state satisfying the
  `transport.Inbound` and `transport.Outbound` interfaces.  These were
  previously transport specific Inbound and Outbound interfaces.
  This eliminates unnecessary polymorphism in some cases.

- Introduced OpenTracing helpers for transport authors.
- Created the `yarpc.Serialize` package for marshalling RPC messages at rest.
  Useful for transports that persist RPC messages.
- Tranports have access to `DispatchOnewayHandler` and `DispatchUnaryHandler`.
  These should be called by all `transport.Inbounds` instead of directly
  calling handlers.

## [1.0.0-rc2] - 2016-12-02

- **Breaking** Renamed `Agent` to `Transport`.
- **Breaking** Renamed `hostport.Peer`'s `AddSubscriber/RemoveSubscriber`
  to `Subscribe/Unsubscribe`.
- **Breaking** Updated `Peer.StartRequest` to take a `dontNotify` `peer.Subscriber` to exempt
  from updates.  Also added `Peer.EndRequest` function to replace the `finish` callback
  from `Peer.StartRequest`.
- **Breaking** Renamed `peer.List` to `peer.Chooser`, `peer.ChangeListener` to `peer.List`
  and `peer.Chooser.ChoosePeer` to `peer.Chooser.Choose`.
- Reduced complexity of `single` `peer.Chooser` to retain the passed in peer immediately.
- **Breaking** Moved `/peer/list/single.go` to `/peer/single/list.go`.
- **Breaking** Moved `/peer/x/list/roundrobin.go` to `/peer/x/roundrobin/list.go`.
- HTTP Oneway requests will now process http status codes and returns appropriate errors.
- **Breaking** Update `roundrobin.New` function to stop accepting an initial peer list.
  Use `list.Update` to initialize the peers in the list instead.
- **Breaking**: Rename `Channel` to `ClientConfig` for both the dispatcher
  method and the interface. `mydispatcher.Channel("myservice")` becomes
  `mydispatcher.ClientConfig("myservice")`. The `ClientConfig` object can
  then used to build a new Client as before:
  `NewMyThriftClient(mydispatcher.ClientConfig("myservice"))`.
- A comment is added atop YAML files generated by the recorder to help
  understanding where they come from.

## [1.0.0-rc1] - 2016-11-23

- **Breaking**: Rename the `Interceptor` and `Filter` types to
  `UnaryInboundMiddleware` and `UnaryOutboundMiddleware` respectively.
- **Breaking**: `yarpc.Config` now accepts middleware using the
  `InboundMiddleware` and `OutboundMiddleware` fields.

  Before:

      yarpc.Config{Interceptor: myInterceptor, Filter: myFilter}

  Now:

      yarpc.Config{
          InboundMiddleware: yarpc.InboundMiddleware{Unary: myInterceptor},
          OutboundMiddleware: yarpc.OutboundMiddleware{Unary: myFilter},
      }

- Add support for Oneway middleware via the `OnewayInboundMiddleware` and
  `OnewayOutboundMiddleware` interfaces.


## [0.5.0] - 2016-11-21

- **Breaking**: A detail of inbound transports has changed.
  Starting an inbound transport accepts a ServiceDetail, including
  the service name and a Registry. The Registry now must
  implement `Choose(context.Context, transport.Request) (HandlerSpec, error)`
  instead of `GetHandler(service, procedure string) (HandlerSpec, error)`.
  Note that in the prior release, `Handler` became `HandleSpec` to
  accommodate oneway handlers.
- Upgrade to ThriftRW 1.0.
- TChannel: `NewInbound` and `NewOutbound` now accept any object satisfying
  the `Channel` interface. This should work with existing `*tchannel.Channel`
  objects without any changes.
- Introduced `yarpc.Inbounds` to be used instead of `[]transport.Inbound`
  when configuring a Dispatcher.
- Add support for peer lists in HTTP outbounds.


## [0.4.0] - 2016-11-11

This release requires regeneration of ThriftRW code.

- **Breaking**: Procedure registration must now always be done directly
  against the `Dispatcher`. Encoding-specific functions `json.Register`,
  `raw.Register`, and `thrift.Register` have been deprecated in favor of
  the `Dispatcher.Register` method. Existing code may be migrated by running
  the following commands on your go files.

    ```
    gofmt -w -r 'raw.Register(d, h) -> d.Register(h)' $file.go
    gofmt -w -r 'json.Register(d, h) -> d.Register(h)' $file.go
    gofmt -w -r 'thrift.Register(d, h) -> d.Register(h)' $file.go
    ```

- Add `yarpc.InjectClients` to automatically instantiate and inject clients
  into structs that need them.
- Thrift: Add a `Protocol` option to change the Thrift protocol used by
  clients and servers.
- **Breaking**: Remove the ability to set Baggage Headers through yarpc, use
  opentracing baggage instead
- **Breaking**: Transport options have been removed completely. Encoding
  values differently based on the transport is no longer supported.
- **Breaking**: Thrift requests and responses are no longer enveloped by
  default. The `thrift.Enveloped` option may be used to turn enveloping on
  when instantiating Thrift clients or registering handlers.
- **Breaking**: Use of `golang.org/x/net/context` has been dropped in favor
  of the standard library's `context` package.
- Add support for providing peer lists to dynamically choose downstream
  peers in HTTP Outbounds
- Rename `Handler` interface to `UnaryHandler` and separate `Outbound`
  interface into `Outbound` and `UnaryOutbound`.
- Add `OnewayHandler` and `HandlerSpec` to support oneway handlers.
  Transport inbounds can choose which RPC types to accept
- The package `yarpctest.recorder` can be used to record/replay requests
  during testing. A command line flag (`--recorder=replay|append|overwrite`)
  is used to control the mode during the execution of the test.


## [0.3.1] - 2016-09-31

- Fix missing canonical import path to `go.uber.org/yarpc`.


## [0.3.0] - 2016-09-30

- **Breaking**: Rename project to `go.uber.org/yarpc`.
- **Breaking**: Switch to `go.uber.org/thriftrw ~0.3` from
  `github.com/thriftrw/thriftrw-go ~0.2`.
- Update opentracing-go to `>= 1, < 2`.


## [0.2.1] - 2016-09-28

- Loosen constraint on `opentracing-go` to `>= 0.9, < 2`.


## [0.2.0] - 2016-09-19

- Update thriftrw-go to `>= 0.2, < 0.3`.
- Implemented a ThriftRW plugin. This should now be used instead of the
  ThriftRW `--yarpc` flag. Check the documentation of the
  [thrift](https://godoc.org/github.com/yarpc/yarpc-go/encoding/thrift)
  package for instructions on how to use it.
- Adds support for [opentracing][]. Pass an opentracing instance as a
  `Tracer` property of the YARPC config struct and both TChannel and HTTP
  transports will submit spans and propagate baggage.
- This also modifies the public interface for transport inbounds and
  outbounds, which must now accept a transport.Deps struct. The deps struct
  carries the tracer and may eventually carry other dependencies.
- Panics from user handlers are recovered. The panic is logged (stderr), and
  an unexpected error is returned to the client about it.
- Thrift clients can now make requests to multiplexed Apache Thrift servers
  using the `thrift.Multiplexed` client option.

[opentracing]: http://opentracing.io/


## [0.1.1] - 2016-09-01

- Use `github.com/yarpc/yarpc-go` as the import path; revert use of
  `go.uber.org/yarpc` vanity path. There is an issue in Glide `0.11` which
  causes installing these packages to fail, and thriftrw `~0.1`'s yarpc
  template is still using `github.com/yarpc/yarpc-go`.


## 0.1.0 - 2016-08-31

- Initial release.

[Unreleased]: https://github.com/yarpc/yarpc-go/compare/v1.41.0...HEAD
[1.41.0]: https://github.com/yarpc/yarpc-go/compare/v1.40.0...v1.41.0
[1.40.0]: https://github.com/yarpc/yarpc-go/compare/v1.39.0...v1.40.0
[1.39.0]: https://github.com/yarpc/yarpc-go/compare/v1.38.0...v1.39.0
[1.38.0]: https://github.com/yarpc/yarpc-go/compare/v1.37.4...v1.38.0
[1.37.4]: https://github.com/yarpc/yarpc-go/compare/v1.37.3...v1.37.4
[1.37.3]: https://github.com/yarpc/yarpc-go/compare/v1.37.2...v1.37.3
[1.37.2]: https://github.com/yarpc/yarpc-go/compare/v1.37.1...v1.37.2
[1.37.1]: https://github.com/yarpc/yarpc-go/compare/v1.37.0...v1.37.1
[1.37.0]: https://github.com/yarpc/yarpc-go/compare/v1.36.2...v1.37.0
[1.36.2]: https://github.com/yarpc/yarpc-go/compare/v1.36.1...v1.36.2
[1.36.1]: https://github.com/yarpc/yarpc-go/compare/v1.36.0...v1.36.1
[1.36.0]: https://github.com/yarpc/yarpc-go/compare/v1.35.2...v1.36.0
[1.35.2]: https://github.com/yarpc/yarpc-go/compare/v1.35.1...v1.35.2
[1.35.1]: https://github.com/yarpc/yarpc-go/compare/v1.35.0...v1.35.1
[1.35.0]: https://github.com/yarpc/yarpc-go/compare/v1.34.0...v1.35.0
[1.34.0]: https://github.com/yarpc/yarpc-go/compare/v1.33.0...v1.34.0
[1.33.0]: https://github.com/yarpc/yarpc-go/compare/v1.32.4...v1.33.0
[1.32.4]: https://github.com/yarpc/yarpc-go/compare/v1.32.3...v1.32.4
[1.32.3]: https://github.com/yarpc/yarpc-go/compare/v1.32.2...v1.32.3
[1.32.2]: https://github.com/yarpc/yarpc-go/compare/v1.32.1...v1.32.2
[1.32.1]: https://github.com/yarpc/yarpc-go/compare/v1.32.0...v1.32.1
[1.32.0]: https://github.com/yarpc/yarpc-go/compare/v1.31.0...v1.32.0
[1.31.0]: https://github.com/yarpc/yarpc-go/compare/v1.30.0...v1.31.0
[1.30.0]: https://github.com/yarpc/yarpc-go/compare/v1.29.1...v1.30.0
[1.29.1]: https://github.com/yarpc/yarpc-go/compare/v1.29.0...v1.29.1
[1.29.0]: https://github.com/yarpc/yarpc-go/compare/v1.28.0...v1.29.0
[1.28.0]: https://github.com/yarpc/yarpc-go/compare/v1.27.2...v1.28.0
[1.27.2]: https://github.com/yarpc/yarpc-go/compare/v1.27.1...v1.27.2
[1.27.1]: https://github.com/yarpc/yarpc-go/compare/v1.27.0...v1.27.1
[1.27.0]: https://github.com/yarpc/yarpc-go/compare/v1.26.2...v1.27.0
[1.26.2]: https://github.com/yarpc/yarpc-go/compare/v1.26.1...v1.26.2
[1.26.1]: https://github.com/yarpc/yarpc-go/compare/v1.26.0...v1.26.1
[1.26.0]: https://github.com/yarpc/yarpc-go/compare/v1.25.1...v1.26.0
[1.25.1]: https://github.com/yarpc/yarpc-go/compare/v1.25.0...v1.25.1
[1.25.0]: https://github.com/yarpc/yarpc-go/compare/v1.24.1...v1.25.0
[1.24.1]: https://github.com/yarpc/yarpc-go/compare/v1.24.0...v1.24.1
[1.24.0]: https://github.com/yarpc/yarpc-go/compare/v1.22.0...v1.24.0
[1.22.0]: https://github.com/yarpc/yarpc-go/compare/v1.21.1...v1.22.0
[1.21.1]: https://github.com/yarpc/yarpc-go/compare/v1.21.0...v1.21.1
[1.21.0]: https://github.com/yarpc/yarpc-go/compare/v1.20.1...v1.21.0
[1.20.1]: https://github.com/yarpc/yarpc-go/compare/v1.20.0...v1.20.1
[1.20.0]: https://github.com/yarpc/yarpc-go/compare/v1.19.2...v1.20.0
[1.19.2]: https://github.com/yarpc/yarpc-go/compare/v1.19.1...v1.19.2
[1.19.1]: https://github.com/yarpc/yarpc-go/compare/v1.19.0...v1.19.1
[1.19.0]: https://github.com/yarpc/yarpc-go/compare/v1.18.1...v1.19.0
[1.18.1]: https://github.com/yarpc/yarpc-go/compare/v1.18.0...v1.18.1
[1.18.0]: https://github.com/yarpc/yarpc-go/compare/v1.17.0...v1.18.0
[1.17.0]: https://github.com/yarpc/yarpc-go/compare/v1.16.0...v1.17.0
[1.16.0]: https://github.com/yarpc/yarpc-go/compare/v1.15.0...v1.16.0
[1.15.0]: https://github.com/yarpc/yarpc-go/compare/v1.14.0...v1.15.0
[1.14.0]: https://github.com/yarpc/yarpc-go/compare/v1.13.1...v1.14.0
[1.13.1]: https://github.com/yarpc/yarpc-go/compare/v1.13.0...v1.13.1
[1.13.0]: https://github.com/yarpc/yarpc-go/compare/v1.12.1...v1.13.0
[1.12.1]: https://github.com/yarpc/yarpc-go/compare/v1.12.0...v1.12.1
[1.12.0]: https://github.com/yarpc/yarpc-go/compare/v1.11.0...v1.12.0
[1.11.0]: https://github.com/yarpc/yarpc-go/compare/v1.10.0...v1.11.0
[1.10.0]: https://github.com/yarpc/yarpc-go/compare/v1.9.0...v1.10.0
[1.9.0]: https://github.com/yarpc/yarpc-go/compare/v1.8.0...v1.9.0
[1.8.0]: https://github.com/yarpc/yarpc-go/compare/v1.7.1...v1.8.0
[1.7.1]: https://github.com/yarpc/yarpc-go/compare/v1.7.0...v1.7.1
[1.7.0]: https://github.com/yarpc/yarpc-go/compare/v1.6.0...v1.7.0
[1.6.0]: https://github.com/yarpc/yarpc-go/compare/v1.5.0...v1.6.0
[1.5.0]: https://github.com/yarpc/yarpc-go/compare/v1.4.0...v1.5.0
[1.4.0]: https://github.com/yarpc/yarpc-go/compare/v1.3.0...v1.4.0
[1.3.0]: https://github.com/yarpc/yarpc-go/compare/v1.2.0...v1.3.0
[1.2.0]: https://github.com/yarpc/yarpc-go/compare/v1.1.0...v1.2.0
[1.1.0]: https://github.com/yarpc/yarpc-go/compare/v1.0.1...v1.1.0
[1.0.1]: https://github.com/yarpc/yarpc-go/compare/v1.0.0...v1.0.1
[1.0.0]: https://github.com/yarpc/yarpc-go/compare/v1.0.0-rc5...v1.0.0
[1.0.0-rc5]: https://github.com/yarpc/yarpc-go/compare/v1.0.0-rc4...v1.0.0-rc5
[1.0.0-rc4]: https://github.com/yarpc/yarpc-go/compare/v1.0.0-rc3...v1.0.0-rc4
[1.0.0-rc3]: https://github.com/yarpc/yarpc-go/compare/v1.0.0-rc2...v1.0.0-rc3
[1.0.0-rc2]: https://github.com/yarpc/yarpc-go/compare/v1.0.0-rc1...v1.0.0-rc2
[1.0.0-rc1]: https://github.com/yarpc/yarpc-go/compare/v0.5.0...v1.0.0-rc1
[0.5.0]: https://github.com/yarpc/yarpc-go/compare/v0.4.0...v0.5.0
[0.4.0]: https://github.com/yarpc/yarpc-go/compare/v0.3.1...v0.4.0
[0.3.1]: https://github.com/yarpc/yarpc-go/compare/v0.3.0...v0.3.1
[0.3.0]: https://github.com/yarpc/yarpc-go/compare/v0.2.1...v0.3.0
[0.2.1]: https://github.com/yarpc/yarpc-go/compare/v0.2.0...v0.2.1
[0.2.0]: https://github.com/yarpc/yarpc-go/compare/v0.1.1...v0.2.0
[0.1.1]: https://github.com/yarpc/yarpc-go/compare/v0.1.0...v0.1.1<|MERGE_RESOLUTION|>--- conflicted
+++ resolved
@@ -14,13 +14,10 @@
   purposes of debugging, instead of its own name.
 - Metrics emit `CodeResourceExhausted` as a client error and `CodeUnimplemented`
   as a server error.
-<<<<<<< HEAD
+- Simplified the flow of status change notifications for the HTTP transport to
+  reduce the liklihood of deadlocks.
 - Avoid "SendSystemError failed" and "responseWriter failed to close" server
   logs when TChannel callers time out.
-=======
-- Simplified the flow of status change notifications for the HTTP transport to
-  reduce the liklihood of deadlocks.
->>>>>>> 9d168028
 
 ## [1.41.0] - 2019-10-01
 ### Fixed
